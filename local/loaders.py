--- conflicted
+++ resolved
@@ -1,21 +1,13 @@
-<<<<<<< HEAD
-from carriers import zimu, whlc, eglv
-from terminals import trapac_la, trapac_oak
-=======
-from carriers import zimu, whlc, mscu, cmdu
+from carriers import zimu, whlc, mscu, cmdu, eglv
 from terminals import trapac_la, trapac_oak, trapac_jax
->>>>>>> 7f711f52
 
 
 CARRIERS = [
     zimu.ZimuLocalCrawler,
     whlc.WhlcLocalCrawler,
-<<<<<<< HEAD
     eglv.EglvLocalCrawler,
-=======
     mscu.MscuLocalCrawler,
     cmdu.CmduLocalCrawler,
->>>>>>> 7f711f52
 ]
 
 CARRIER_CLASS_MAP = {c.code: c for c in CARRIERS}
