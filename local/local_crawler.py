--- conflicted
+++ resolved
@@ -71,18 +71,6 @@
 
 
 def start():
-<<<<<<< HEAD
-    # carrier_edi_client = EdiClientService(
-    #     url=f"{config.EDI_DOMAIN}/api/tracking-carrier/local/", edi_user=config.EDI_USER, edi_token=config.EDI_TOKEN
-    # )
-    # local_tasks = carrier_edi_client.get_local_tasks()
-    # logger.info(f"number of tasks: {len(local_tasks)}")
-
-    local_tasks = [
-        {"type": "carrier", "scac_code": "MSCU", "task_id": "135434", "mbl_no": "MEDUT8157140"},
-        {"type": "carrier", "scac_code": "MSCU", "task_id": "135405", "mbl_no": "MEDUQ5828072"},
-    ]
-=======
     carrier_edi_client = EdiClientService(
         url=f"{config.EDI_DOMAIN}/api/tracking-carrier/local/", edi_user=config.EDI_USER, edi_token=config.EDI_TOKEN
     )
@@ -95,7 +83,6 @@
     #     {'type': 'terminal', 'firms_code': 'M029', 'task_id': '128051', 'container_no': 'TLLU5288386'},
     #     {'type': 'terminal', 'firms_code': 'M029', 'task_id': '128051', 'container_no': 'BMOU4142155'},
     # ]
->>>>>>> d0551ed3
 
     if len(local_tasks) == 0:
         logger.warning(f"sleep 10 minutes")
