import abc
import dataclasses
import logging
import random
import string
import time

import bezier
import numpy as np
import pyautogui
from scrapy import Request
from scrapy.http import TextResponse
from selenium.webdriver import ActionChains, ChromeOptions
from selenium.webdriver.common.by import By
from selenium.webdriver.common.keys import Keys
from selenium.webdriver.support import expected_conditions as EC
from selenium.webdriver.support.wait import WebDriverWait
<<<<<<< HEAD
from seleniumwire.undetected_chromedriver.v2 import Chrome
import undetected_chromedriver as us

from local.config import PROXY_PASSWORD, PROXY_URL
from local.plugin.plugin_loader import PluginLoader
=======
from seleniumwire.undetected_chromedriver import Chrome
import undetected_chromedriver as uc

from local.config import (
    CHROME_VERSION,
    CHROMEDRIVER_PATH,
    PROFILE_PATH,
    PROXY_PASSWORD,
    PROXY_URL,
)
>>>>>>> 355a262e
from local.proxy import HydraproxyProxyManager

logger = logging.getLogger("seleniumwire")
logger.setLevel(logging.ERROR)


@dataclasses.dataclass
class CompanyInfo:
    lower_short: str
    upper_short: str
    email: str
    password: str


@dataclasses.dataclass
class ProxyOption:
    group: str
    session: str


class BaseSeleniumContentGetter:
    PROXY_URL = PROXY_URL
    PROXY_PASSWORD = PROXY_PASSWORD

<<<<<<< HEAD
    def __init__(self, proxy: bool, need_anticaptcha: bool = False):
        self.proxy = proxy
        self._need_anticaptcha = need_anticaptcha

        seleniumwire_options = {}
        options = selenium.webdriver.ChromeOptions()
=======
    def __init__(self, proxy: bool):
        self.proxy = proxy
>>>>>>> 355a262e

        options = ChromeOptions()
        options.add_argument("--disable-dev-shm-usage")  # 使用共享內存RAM
        options.add_argument("--no-sandbox")
        options.add_argument("--window-size=1920,1080")
        options.add_argument("--disable-blink-features=AutomationControlled")
<<<<<<< HEAD

        if self._need_anticaptcha:
            options = PluginLoader.load(plugin_name="anticaptcha", options=options)

=======
        if PROFILE_PATH:
            options.add_argument(f"--user-data-dir={PROFILE_PATH}")

        kwargs = {
            "version_main": CHROME_VERSION,
            "driver_executable_path": CHROMEDRIVER_PATH,
            "options": options,
        }
>>>>>>> 355a262e
        if self.proxy:
            proxy_manager = HydraproxyProxyManager(logger=logger)
            proxy_manager.renew_proxy()
            seleniumwire_options = {
                "proxy": {
                    "http": f"http://{proxy_manager.proxy_username}:{proxy_manager.proxy_password}@{proxy_manager.PROXY_DOMAIN}",
                    "https": f"https://{proxy_manager.proxy_username}:{proxy_manager.proxy_password}@{proxy_manager.PROXY_DOMAIN}",
                }
            }
            kwargs["seleniumwire_options"] = seleniumwire_options

        chrome_cls = Chrome if self.proxy else uc.Chrome
        self.driver = chrome_cls(**kwargs)
        # self.driver.get("https://nowsecure.nl")
        # time.sleep(5)
        self.action = ActionChains(self.driver)

    def go_to(self, url: str, seconds: int):
        self.driver.get(url=url)
        time.sleep(seconds)

    def delete_all_cookies(self):
        self.driver.delete_all_cookies()

    def execute_script(self, script: str):
        self.driver.execute_script(script=script)

    def get_cookies(self):
        return self.driver.get_cookies()

    def save_screenshot(self, file_name: str):
        self.driver.save_screenshot(file_name)

    def quit(self):
        self.driver.quit()

    def close(self):
        self.driver.close()

    def scroll_down(self):
        self.driver.execute_script("window.scrollTo(0, document.body.scrollHeight);")
        time.sleep(5)

    def scroll_up(self):
        self.driver.execute_script("window.scrollTo(0, 0);")
        time.sleep(5)

    def back_to_previous(self):
        self.driver.back()
        time.sleep(2)

    def find_element_by_css_selector(self, css: str):
        return self.driver.find_element_by_css_selector(css_selector=css)

    def wait_for_appear(self, css: str, wait_sec: int):
        locator = (By.CSS_SELECTOR, css)
        WebDriverWait(self.driver, wait_sec).until(EC.presence_of_element_located(locator))

    def resting_mouse(self):  # move mouse to right of screen

        start = pyautogui.position()
        end = random.randint(1600, 1750), random.randint(400, 850)

        x2 = (start[0] + end[0]) / 3  # midpoint x
        y2 = (start[1] + end[1]) / 3  # midpoint y

        control1_X = (start[0] + x2) / 3
        control2_X = (end[0] + x2) / 3

        # Two intermediate control points that may be adjusted to modify the curve.
        control1 = control1_X, y2  # combine midpoints to create perfect curve
        control2 = control2_X, y2  # using y2 for both to get a more linear curve

        # Format points to use with bezier
        control_points = np.array([start, control1, control2, end])
        points = np.array([control_points[:, 0], control_points[:, 1]])  # Split x and y coordinates
        # You can set the degree of the curve here, should be less than # of control points
        degree = 3
        # Create the bezier curve
        curve = bezier.Curve(points, degree)

        curve_steps = (
            50  # How many points the curve should be split into. Each is a separate pyautogui.moveTo() execution
        )
        delay = 0.003  # Time between movements. 1/curve_steps = 1 second for entire curve

        # Move the mouse
        for j in range(1, curve_steps + 1):
            # The evaluate method takes a float from [0.0, 1.0] and returns the coordinates at that point in the curve
            # Another way of thinking about it is that i/steps gets the coordinates at (100*i/steps) percent into the curve
            x, y = curve.evaluate(j / curve_steps)
            pyautogui.moveTo(x, y)  # Move to point in curve
            pyautogui.sleep(delay)  # Wait delay
        time.sleep(2)

    def slow_type(self, elem, page_input):
        for letter in page_input:
            time.sleep(float(random.uniform(0.05, 0.3)))
            elem.send_keys(letter)

    def move_mouse_to_random_position(self):
        max_x, max_y = self.driver.execute_script("return [window.innerWidth, window.innerHeight];")
        body = self.driver.find_element_by_tag_name("body")
        actions = ActionChains(self.driver)
        x = random.randint(0, max_x)
        y = random.randint(0, max_y)
        actions.move_to_element_with_offset(body, x, y)
        actions.perform()
        time.sleep(0.5)

    def delete_cache(self):
        self.driver.execute_script("window.open('');")
        time.sleep(2)
        self.driver.switch_to.window(self.driver.window_handles[-1])
        time.sleep(2)
        self.driver.get("chrome://settings/clearBrowserData")  # for old chromedriver versions use cleardriverData
        time.sleep(2)
        actions = ActionChains(self.driver)
        actions.send_keys(Keys.TAB * 3 + Keys.DOWN * 3)  # send right combination
        actions.perform()
        time.sleep(2)
        actions = ActionChains(self.driver)
        actions.send_keys(Keys.TAB * 4 + Keys.ENTER)  # confirm
        actions.perform()
        time.sleep(5)  # wait some time to finish

    def reset(self):
        self.delete_cache()
        self.delete_all_cookies()
        time.sleep(3)

    @staticmethod
    def _generate_random_string():
        return "".join(random.choices(string.ascii_uppercase + string.digits, k=20))

    @staticmethod
    def get_proxy_username(self, option: ProxyOption) -> str:
        return f"groups-{option.group},session-{option.session},country-US"

    @property
    def page_source(self):
        return self.driver.page_source


class BaseLocalCrawler:
    def __init__(self, proxy: bool):
        self.proxy = proxy
        self.content_getter = None

    @abc.abstractmethod
    def start_crawler(self, task_ids: str, mbl_nos: str, booking_nos: str, container_nos: str):
        pass

    @staticmethod
    def get_response_selector(url, httptext, meta):
        return TextResponse(
            url=url,
            body=httptext,
            encoding="utf-8",
            request=Request(
                url=url,
                meta=meta,
            ),
        )

    def quit(self):
        self.content_getter.quit()

    def reset(self):
        self.content_getter.reset()<|MERGE_RESOLUTION|>--- conflicted
+++ resolved
@@ -15,13 +15,6 @@
 from selenium.webdriver.common.keys import Keys
 from selenium.webdriver.support import expected_conditions as EC
 from selenium.webdriver.support.wait import WebDriverWait
-<<<<<<< HEAD
-from seleniumwire.undetected_chromedriver.v2 import Chrome
-import undetected_chromedriver as us
-
-from local.config import PROXY_PASSWORD, PROXY_URL
-from local.plugin.plugin_loader import PluginLoader
-=======
 from seleniumwire.undetected_chromedriver import Chrome
 import undetected_chromedriver as uc
 
@@ -32,7 +25,7 @@
     PROXY_PASSWORD,
     PROXY_URL,
 )
->>>>>>> 355a262e
+from local.plugin.plugin_loader import PluginLoader
 from local.proxy import HydraproxyProxyManager
 
 logger = logging.getLogger("seleniumwire")
@@ -57,29 +50,19 @@
     PROXY_URL = PROXY_URL
     PROXY_PASSWORD = PROXY_PASSWORD
 
-<<<<<<< HEAD
     def __init__(self, proxy: bool, need_anticaptcha: bool = False):
         self.proxy = proxy
         self._need_anticaptcha = need_anticaptcha
-
-        seleniumwire_options = {}
-        options = selenium.webdriver.ChromeOptions()
-=======
-    def __init__(self, proxy: bool):
-        self.proxy = proxy
->>>>>>> 355a262e
 
         options = ChromeOptions()
         options.add_argument("--disable-dev-shm-usage")  # 使用共享內存RAM
         options.add_argument("--no-sandbox")
         options.add_argument("--window-size=1920,1080")
         options.add_argument("--disable-blink-features=AutomationControlled")
-<<<<<<< HEAD
 
         if self._need_anticaptcha:
             options = PluginLoader.load(plugin_name="anticaptcha", options=options)
 
-=======
         if PROFILE_PATH:
             options.add_argument(f"--user-data-dir={PROFILE_PATH}")
 
@@ -88,7 +71,6 @@
             "driver_executable_path": CHROMEDRIVER_PATH,
             "options": options,
         }
->>>>>>> 355a262e
         if self.proxy:
             proxy_manager = HydraproxyProxyManager(logger=logger)
             proxy_manager.renew_proxy()
