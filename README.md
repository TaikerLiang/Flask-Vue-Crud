--- conflicted
+++ resolved
@@ -34,10 +34,6 @@
 
 ```
 $ docker-compose up --build
-<<<<<<< HEAD
-```
-=======
 ```
 
-After starting, navigate to http://localhost:3000. Enjoy it.
->>>>>>> 76856a14
+After starting, navigate to http://localhost:3000. Enjoy it.