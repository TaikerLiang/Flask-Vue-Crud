--- conflicted
+++ resolved
@@ -26,15 +26,9 @@
 # macOS
 .DS_Store
 
-<<<<<<< HEAD
 # env
 .env
 
-=======
->>>>>>> 82303622
 # others
 *.releases
 *geckodriver.log
-
-# env
-.env