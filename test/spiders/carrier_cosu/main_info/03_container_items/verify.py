from crawler.core_carrier.items_new import ContainerItem


def verify(items):
    assert items[0] == ContainerItem(
        **{
            "container_key": "CSNU639560",
            "container_no": "CSNU6395607",
            "depot_last_free_day": None,
<<<<<<< HEAD
=======
            "rail_last_free_day": None,
>>>>>>> a89e54e2
            "last_free_day": "2021-01-07 23:59:00.0",
        }
    )

    assert items[1] == ContainerItem(
        **{
            "container_key": "CSNU695618",
            "container_no": "CSNU6956185",
            "depot_last_free_day": None,
<<<<<<< HEAD
=======
            "rail_last_free_day": None,
>>>>>>> a89e54e2
            "last_free_day": "2021-01-07 23:59:00.0",
        }
    )

    assert items[2] == ContainerItem(
        **{
            "container_key": "CSNU710043",
            "container_no": "CSNU7100439",
            "depot_last_free_day": None,
<<<<<<< HEAD
=======
            "rail_last_free_day": None,
>>>>>>> a89e54e2
            "last_free_day": "2020-12-31 23:59:00.0",
        }
    )<|MERGE_RESOLUTION|>--- conflicted
+++ resolved
@@ -7,10 +7,7 @@
             "container_key": "CSNU639560",
             "container_no": "CSNU6395607",
             "depot_last_free_day": None,
-<<<<<<< HEAD
-=======
             "rail_last_free_day": None,
->>>>>>> a89e54e2
             "last_free_day": "2021-01-07 23:59:00.0",
         }
     )
@@ -20,10 +17,7 @@
             "container_key": "CSNU695618",
             "container_no": "CSNU6956185",
             "depot_last_free_day": None,
-<<<<<<< HEAD
-=======
             "rail_last_free_day": None,
->>>>>>> a89e54e2
             "last_free_day": "2021-01-07 23:59:00.0",
         }
     )
@@ -33,10 +27,7 @@
             "container_key": "CSNU710043",
             "container_no": "CSNU7100439",
             "depot_last_free_day": None,
-<<<<<<< HEAD
-=======
             "rail_last_free_day": None,
->>>>>>> a89e54e2
             "last_free_day": "2020-12-31 23:59:00.0",
         }
     )