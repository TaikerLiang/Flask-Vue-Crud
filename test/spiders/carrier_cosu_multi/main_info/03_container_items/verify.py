--- conflicted
+++ resolved
@@ -8,10 +8,7 @@
             "container_key": "CSNU639560",
             "container_no": "CSNU6395607",
             "depot_last_free_day": None,
-<<<<<<< HEAD
-=======
             "rail_last_free_day": None,
->>>>>>> a89e54e2
             "last_free_day": "2021-01-07 23:59:00.0",
         }
     )
@@ -22,10 +19,7 @@
             "container_key": "CSNU695618",
             "container_no": "CSNU6956185",
             "depot_last_free_day": None,
-<<<<<<< HEAD
-=======
             "rail_last_free_day": None,
->>>>>>> a89e54e2
             "last_free_day": "2021-01-07 23:59:00.0",
         }
     )
@@ -36,10 +30,7 @@
             "container_key": "CSNU710043",
             "container_no": "CSNU7100439",
             "depot_last_free_day": None,
-<<<<<<< HEAD
-=======
             "rail_last_free_day": None,
->>>>>>> a89e54e2
             "last_free_day": "2020-12-31 23:59:00.0",
         }
     )