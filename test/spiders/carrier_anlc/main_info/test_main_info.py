from pathlib import Path

import pytest
from scrapy import Request
from scrapy.http import TextResponse

from crawler.core_carrier.base import SHIPMENT_TYPE_MBL
from crawler.core_carrier.exceptions import CarrierInvalidMblNoError, CarrierInvalidSearchNoError
from crawler.spiders.carrier_anlc_aplu_cmdu import CarrierAnlcSpider, FirstTierRoutingRule
from test.spiders.carrier_anlc import main_info


@pytest.fixture
def sample_loader(sample_loader):
    sample_path = Path(__file__).parent
    sample_loader.setup(sample_package=main_info, sample_path=sample_path)
    return sample_loader


@pytest.mark.parametrize(
    'sub,mbl_no',
    [
        ('01_not_finish', 'AWT0143054'),
        ('02_finish', 'AWT0143291'),
        ('03_multiple_containers', 'AWT0143454'),
        ('04_pod_status_is_remaining', 'AWT0143370'),
    ],
)
def test_first_tier_routing_rule(sample_loader, sub, mbl_no):
    html_text = sample_loader.read_file(sub, 'main_info.html')

    option = FirstTierRoutingRule.build_request_option(
        base_url=CarrierAnlcSpider.base_url, search_no=mbl_no, search_type=SHIPMENT_TYPE_MBL)

    response = TextResponse(
        url=option.url,
        encoding='utf-8',
        body=html_text,
        request=Request(
            url=option.url,
<<<<<<< HEAD
            meta=option.meta,
        )
=======
            meta={
                'mbl_no': mbl_no,
            },
        ),
>>>>>>> 2a8746d4
    )

    routing_rule = FirstTierRoutingRule(search_type=SHIPMENT_TYPE_MBL)
    results = list(routing_rule.handle(response=response))

    verify_module = sample_loader.load_sample_module(sub, 'verify')
    verify_module.verify(results=results)


<<<<<<< HEAD
@pytest.mark.parametrize('sub,mbl_no,expect_exception', [
    ('e01_invalid_mbl_no', 'AWT0143111', CarrierInvalidSearchNoError),
])
=======
@pytest.mark.parametrize(
    'sub,mbl_no,expect_exception',
    [
        ('e01_invalid_mbl_no', 'AWT0143111', CarrierInvalidMblNoError),
    ],
)
>>>>>>> 2a8746d4
def test_first_tier_routing_rule_error(sample_loader, sub, mbl_no, expect_exception):
    html_text = sample_loader.read_file(sub, 'main_info.html')

    option = FirstTierRoutingRule.build_request_option(
        base_url=CarrierAnlcSpider.base_url, search_no=mbl_no, search_type=SHIPMENT_TYPE_MBL)

    response = TextResponse(
        url=option.url,
        encoding='utf-8',
        body=html_text,
        request=Request(
            url=option.url,
<<<<<<< HEAD
            meta=option.meta,
=======
            meta={
                RuleManager.META_CARRIER_CORE_RULE_NAME: FirstTierRoutingRule.name,
                'mbl_no': mbl_no,
            },
>>>>>>> 2a8746d4
        ),
    )
    routing_rule = FirstTierRoutingRule(search_type=SHIPMENT_TYPE_MBL)
    with pytest.raises(expect_exception):
        list(routing_rule.handle(response=response))<|MERGE_RESOLUTION|>--- conflicted
+++ resolved
@@ -38,15 +38,8 @@
         body=html_text,
         request=Request(
             url=option.url,
-<<<<<<< HEAD
             meta=option.meta,
         )
-=======
-            meta={
-                'mbl_no': mbl_no,
-            },
-        ),
->>>>>>> 2a8746d4
     )
 
     routing_rule = FirstTierRoutingRule(search_type=SHIPMENT_TYPE_MBL)
@@ -56,18 +49,9 @@
     verify_module.verify(results=results)
 
 
-<<<<<<< HEAD
 @pytest.mark.parametrize('sub,mbl_no,expect_exception', [
     ('e01_invalid_mbl_no', 'AWT0143111', CarrierInvalidSearchNoError),
 ])
-=======
-@pytest.mark.parametrize(
-    'sub,mbl_no,expect_exception',
-    [
-        ('e01_invalid_mbl_no', 'AWT0143111', CarrierInvalidMblNoError),
-    ],
-)
->>>>>>> 2a8746d4
 def test_first_tier_routing_rule_error(sample_loader, sub, mbl_no, expect_exception):
     html_text = sample_loader.read_file(sub, 'main_info.html')
 
@@ -80,14 +64,7 @@
         body=html_text,
         request=Request(
             url=option.url,
-<<<<<<< HEAD
             meta=option.meta,
-=======
-            meta={
-                RuleManager.META_CARRIER_CORE_RULE_NAME: FirstTierRoutingRule.name,
-                'mbl_no': mbl_no,
-            },
->>>>>>> 2a8746d4
         ),
     )
     routing_rule = FirstTierRoutingRule(search_type=SHIPMENT_TYPE_MBL)
