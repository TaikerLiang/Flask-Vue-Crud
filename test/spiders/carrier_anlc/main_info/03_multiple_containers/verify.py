--- conflicted
+++ resolved
@@ -1,17 +1,10 @@
-<<<<<<< HEAD
 from typing import List
 
 
 def verify(results: List):
     results.pop(0)
 
-    expect_url_fmt = \
-=======
-def verify(results):
-    expect_url_fmt = (
->>>>>>> 2a8746d4
-        'https://www.anl.com.au/ebusiness/tracking/detail/{container_no}?SearchCriteria=BL&SearchByReference={mbl_no}'
-    )
+    expect_url_fmt = f'https://www.anl.com.au/ebusiness/tracking/detail/{container_no}?SearchCriteria=BL&SearchByReference={mbl_no}'
 
     expect_url = expect_url_fmt.format(container_no='TEXU1028151', mbl_no='AWT0143454')
 
