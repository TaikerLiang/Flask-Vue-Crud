<<<<<<< HEAD
from typing import List


def verify(results: List):
    results.pop(0)

    expect_url_fmt = \
=======
def verify(results):
    expect_url_fmt = (
>>>>>>> 2a8746d4
        'http://www.apl.com/ebusiness/tracking/detail/{container_no}?SearchCriteria=BL&SearchByReference={mbl_no}'
    )

    expect_url = expect_url_fmt.format(container_no='TCNU1868370', mbl_no='SHSE015942')

    assert results[0].url == expect_url

    expect_url = expect_url_fmt.format(container_no='APHU6968583', mbl_no='SHSE015942')

    assert results[1].url == expect_url<|MERGE_RESOLUTION|>--- conflicted
+++ resolved
@@ -1,16 +1,11 @@
-<<<<<<< HEAD
 from typing import List
 
 
 def verify(results: List):
     results.pop(0)
 
-    expect_url_fmt = \
-=======
-def verify(results):
     expect_url_fmt = (
->>>>>>> 2a8746d4
-        'http://www.apl.com/ebusiness/tracking/detail/{container_no}?SearchCriteria=BL&SearchByReference={mbl_no}'
+        f'http://www.apl.com/ebusiness/tracking/detail/{container_no}?SearchCriteria=BL&SearchByReference={mbl_no}'
     )
 
     expect_url = expect_url_fmt.format(container_no='TCNU1868370', mbl_no='SHSE015942')
