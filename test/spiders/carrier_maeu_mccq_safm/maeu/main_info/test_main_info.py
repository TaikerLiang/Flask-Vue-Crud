from pathlib import Path

import pytest
from scrapy import Request
from scrapy.http import TextResponse

from crawler.core_carrier.base import SHIPMENT_TYPE_MBL
from crawler.core_carrier.exceptions import CarrierInvalidMblNoError, CarrierInvalidSearchNoError
from crawler.spiders.carrier_maeu_mccq_safm import MainInfoRoutingRule, CarrierMaeuSpider
from test.spiders.carrier_maeu_mccq_safm.maeu import main_info


@pytest.fixture
def sample_loader(sample_loader):
    sample_path = Path(__file__).parent
    sample_loader.setup(sample_package=main_info, sample_path=sample_path)
    return sample_loader


@pytest.mark.parametrize(
    'sub,mbl_no,',
    [
        ('01_single_container_finish', '586118841'),
        ('02_multi_containers_not_finish', '606809323'),
        ('03_without_container_status_and_pol', '969881899'),
    ],
)
def test_main_info_routing_rule(sub, mbl_no, sample_loader):
    jsontext = sample_loader.read_file(sub, 'sample.json')

    option = MainInfoRoutingRule.build_request_option(search_no=mbl_no, url_format=CarrierMaeuSpider.base_url_format)

    response = TextResponse(
        url=option.url,
        body=jsontext,
        encoding='utf-8',
        request=Request(
            url=option.url,
            meta=option.meta,
        ),
    )

    routing_rule = MainInfoRoutingRule(search_type=SHIPMENT_TYPE_MBL)
    results = list(routing_rule.handle(response=response))

    verify_module = sample_loader.load_sample_module(sub, 'verify')
    verify_module.verify(results=results)


<<<<<<< HEAD
@pytest.mark.parametrize('sub,mbl_no,expect_exception', [
    ('e01_invalid_mbl_no', '606809321', CarrierInvalidSearchNoError),
])
def test_main_info_handler_mbl_no_error(sub, mbl_no, expect_exception, sample_loader):
    jsontext = sample_loader.read_file(sub, 'sample.json')

    option = MainInfoRoutingRule.build_request_option(
        search_no=mbl_no, url_format=CarrierMaeuSpider.base_url_format)
=======
@pytest.mark.parametrize(
    'sub,mbl_no,expect_exception',
    [
        ('e01_invalid_mbl_no', '606809321', CarrierInvalidMblNoError),
    ],
)
def test_main_info_handler_mbl_no_error(sub, mbl_no, expect_exception, sample_loader):
    jsontext = sample_loader.read_file(sub, 'sample.json')

    option = MainInfoRoutingRule.build_request_option(mbl_no=mbl_no, url_format=CarrierMaeuSpider.base_url_format)
>>>>>>> 178bf980

    response = TextResponse(
        url=option.url,
        body=jsontext,
        encoding='utf-8',
        request=Request(
            url=option.url,
            meta=option.meta,
        ),
    )

    routing_rule = MainInfoRoutingRule(search_type=SHIPMENT_TYPE_MBL)

    with pytest.raises(expect_exception):
        list(routing_rule.handle(response=response))<|MERGE_RESOLUTION|>--- conflicted
+++ resolved
@@ -47,7 +47,6 @@
     verify_module.verify(results=results)
 
 
-<<<<<<< HEAD
 @pytest.mark.parametrize('sub,mbl_no,expect_exception', [
     ('e01_invalid_mbl_no', '606809321', CarrierInvalidSearchNoError),
 ])
@@ -56,18 +55,6 @@
 
     option = MainInfoRoutingRule.build_request_option(
         search_no=mbl_no, url_format=CarrierMaeuSpider.base_url_format)
-=======
-@pytest.mark.parametrize(
-    'sub,mbl_no,expect_exception',
-    [
-        ('e01_invalid_mbl_no', '606809321', CarrierInvalidMblNoError),
-    ],
-)
-def test_main_info_handler_mbl_no_error(sub, mbl_no, expect_exception, sample_loader):
-    jsontext = sample_loader.read_file(sub, 'sample.json')
-
-    option = MainInfoRoutingRule.build_request_option(mbl_no=mbl_no, url_format=CarrierMaeuSpider.base_url_format)
->>>>>>> 178bf980
 
     response = TextResponse(
         url=option.url,
