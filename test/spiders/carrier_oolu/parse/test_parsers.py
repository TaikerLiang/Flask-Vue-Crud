--- conflicted
+++ resolved
@@ -3,23 +3,13 @@
 from crawler.spiders.carrier_oolu import CargoTrackingRule
 
 
-<<<<<<< HEAD
 @pytest.mark.parametrize('search_no_text,expect', [
     ('Search Result - Bill of Lading Number  2109051600 ', '2109051600'),
     ('Search Result - Booking Number  2109052988 ', '2109052988'),
 ])
 def test_parse_mbl_no_text(search_no_text, expect):
     result = CargoTrackingRule._parse_search_no_text(search_no_text=search_no_text)
-=======
-@pytest.mark.parametrize(
-    'mbl_no_text,expect',
-    [
-        ('Search Result - Bill of Lading Number  2109051600 ', '2109051600'),
-    ],
-)
-def test_parse_mbl_no_text(mbl_no_text, expect):
-    result = CargoTrackingRule._parse_mbl_no_text(mbl_no_text=mbl_no_text)
->>>>>>> c178084d
+ 
     assert result == expect
 
 
