--- conflicted
+++ resolved
@@ -56,20 +56,10 @@
     verify_module.verify(results=results)
 
 
-<<<<<<< HEAD
 @pytest.mark.parametrize('sub,mbl_no,expect_exception', [
     ('e01_invalid_mbl', 'QSWB801163', CarrierInvalidSearchNoError),
     ('e02_change_header', 'GJWB1899760', CarrierResponseFormatError),
 ])
-=======
-@pytest.mark.parametrize(
-    'sub,mbl_no,expect_exception',
-    [
-        ('e01_invalid_mbl', 'QSWB801163', CarrierInvalidMblNoError),
-        ('e02_change_header', 'GJWB1899760', CarrierResponseFormatError),
-    ],
-)
->>>>>>> fdd41d86
 def test_main_routing_rule_error(sample_loader, sub, mbl_no, expect_exception):
     html_text = sample_loader.read_file(sub, 'sample.html')
 
