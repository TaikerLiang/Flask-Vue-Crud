from pathlib import Path

import pytest
from scrapy import Request
from scrapy.http import TextResponse

from crawler.core_carrier.base import SHIPMENT_TYPE_MBL
from crawler.spiders.carrier_hdmu import ContainerRoutingRule, ItemRecorder
from test.spiders.carrier_hdmu import container


@pytest.fixture
def sample_loader(sample_loader):
    sample_path = Path(__file__).parent
    sample_loader.setup(sample_package=container, sample_path=sample_path)
    return sample_loader


@pytest.mark.parametrize(
    'sub,mbl_no,container_no,container_index',
    [
        ('01_first', 'QSWB8011462', 'DFSU6717570', 2),
        ('02_without_empty_container_return_location', 'NXSA0453616', 'TRLU5950868', 1),
    ],
)
def test_container_routing_rule(sub, mbl_no, sample_loader, container_no, container_index):
    html_text = sample_loader.read_file(sub, 'sample.html')

    option = ContainerRoutingRule.build_request_option(
<<<<<<< HEAD
        search_no=mbl_no, search_type=SHIPMENT_TYPE_MBL, container_index=container_index, h_num=0, cookies={})
=======
        mbl_no=mbl_no, container_index=container_index, h_num=0, cookies={}
    )
>>>>>>> fdd41d86

    response = TextResponse(
        url=option.url,
        body=html_text,
        encoding='utf-8',
        request=Request(
            url=option.url,
            meta=option.meta,
        ),
    )

    item_recorder = ItemRecorder()
    rule = ContainerRoutingRule(item_recorder)
    request_options = list(rule.handle(response=response))
    results = request_options + item_recorder.items

    verify_module = sample_loader.load_sample_module(sub, 'verify')
    verify_module.verify(results=results)<|MERGE_RESOLUTION|>--- conflicted
+++ resolved
@@ -27,12 +27,7 @@
     html_text = sample_loader.read_file(sub, 'sample.html')
 
     option = ContainerRoutingRule.build_request_option(
-<<<<<<< HEAD
         search_no=mbl_no, search_type=SHIPMENT_TYPE_MBL, container_index=container_index, h_num=0, cookies={})
-=======
-        mbl_no=mbl_no, container_index=container_index, h_num=0, cookies={}
-    )
->>>>>>> fdd41d86
 
     response = TextResponse(
         url=option.url,
