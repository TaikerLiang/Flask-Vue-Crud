--- conflicted
+++ resolved
@@ -28,11 +28,7 @@
     hold = scrapy.Field()
 
     # NS
-<<<<<<< HEAD
-    # last_event_code
-=======
     last_event_date = scrapy.Field()
->>>>>>> 64232a62
     origin_location = scrapy.Field()
     final_destination = scrapy.Field()
     final_dest_eta = scrapy.Field()
