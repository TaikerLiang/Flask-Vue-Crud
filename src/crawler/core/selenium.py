import os
import random
import time
from typing import Any, Dict, List, Optional

import bezier
import numpy as np
import selenium.webdriver
from selenium.webdriver import Chrome
from selenium.webdriver.common.by import By
from selenium.webdriver.support import expected_conditions as EC
from selenium.webdriver.support.wait import WebDriverWait
from seleniumwire.undetected_chromedriver import Chrome as WireUCChrome
from seleniumwire.webdriver import Chrome as WireChrome
from undetected_chromedriver import Chrome as UCChrome

from crawler.core.defines import BaseContentGetter
from crawler.core.proxy import ProxyManager
from crawler.plugin.plugin_loader import PluginLoader


class SeleniumContentGetter(BaseContentGetter):
    def __init__(
        self,
        proxy_manager: Optional[ProxyManager] = None,
        is_headless: bool = False,
        load_image: bool = True,
        need_anticaptcha: bool = False,
        block_urls: List = [],
    ):
        self._is_first = True
        running_at = os.environ.get("RUNNING_AT") or "scrapy"
        self.is_headless = is_headless and running_at == "scrapy"
        self._proxy_manager = proxy_manager
        self.load_image = load_image
        self.need_anticaptcha = need_anticaptcha
        self._driver = None
        self.profile_path = os.environ.get("PROFILE_PATH")
        chrome_version = os.environ.get("CHROME_VERSION")
        self.chrome_version = int(chrome_version) if chrome_version else None
        self.chromedriver_path = os.environ.get("CHROMEDRIVER_PATH")

    def get_current_url(self):
        return self._driver.current_url

    def scroll_to_bottom_of_page(self):
        self.execute_script("window.scrollTo(0, document.body.scrollHeight);")

    def get_page_source(self):
        return self._driver.page_source

    def get_cookies(self):
        return self._driver.get_cookies()

    def get_cookies_dict(self) -> Dict:
        return {cookie_obj.get("name"): cookie_obj.get("value") for cookie_obj in self._driver.get_cookies()}

    def switch_to_last_window(self):
        windows = self._driver.window_handles
        self._driver.switch_to.window(windows[-1])

    def execute_script(self, script: str):
        self._driver.execute_script(script)

    def quit(self):
        self._driver.quit()

    def page_refresh(self):
        self._driver.refresh()

    def close(self):
        self._driver.close()

    def check_alert(self):
        alert = self._driver.switch_to.alert
        alert.text

    def execute_recaptcha_callback_fun(self, token: str):
        # ref: https://stackoverflow.com/questions/66476952/anti-captcha-not-working-validation-happening-before-callback-selenium
        # 1: go to your target url, inspect elements, click on console tab
        # 2: start typing: ___grecaptcha_cfg
        # 3: should check the path of the callback function would be different or not after a few days (TODO)
        self._driver.execute_script('document.getElementById("g-recaptcha-response").innerHTML = "{}";'.format(token))
        self._driver.execute_script(
            """
            jQuery('#btnLogin').prop('disabled', false);
            var response = grecaptcha.getResponse();
            jQuery('#hdnToken').val(response);
            """
        )
        time.sleep(2)

    def scroll_down(self, wait=True):
        self._driver.execute_script("window.scrollTo(0, document.body.scrollHeight);")
        if wait:
            time.sleep(5)

    def scroll_up(self):
        self._driver.execute_script("window.scrollTo(0, 0);")
        time.sleep(5)

    def wait_for_appear(self, css: str, wait_sec: int):
        locator = (By.CSS_SELECTOR, css)
        WebDriverWait(self._driver, wait_sec).until(EC.presence_of_element_located(locator))

    def slow_type(self, elem, page_input):
        for letter in page_input:
            time.sleep(float(random.uniform(0.05, 0.3)))
            elem.send_keys(letter)

    def click_mouse(self):
        import pyautogui
        pyautogui.click()

    def resting_mouse(self, end):  # move mouse to right of screen
        import pyautogui
        start = pyautogui.position()

        x2 = (start[0] + end[0]) / 3  # midpoint x
        y2 = (start[1] + end[1]) / 3  # midpoint y

        control1_X = (start[0] + x2) / 3
        control2_X = (end[0] + x2) / 3

        # Two intermediate control points that may be adjusted to modify the curve.
        control1 = control1_X, y2  # combine midpoints to create perfect curve
        control2 = control2_X, y2  # using y2 for both to get a more linear curve

        # Format points to use with bezier
        control_points = np.array([start, control1, control2, end])
        points = np.array([control_points[:, 0], control_points[:, 1]])  # Split x and y coordinates
        # You can set the degree of the curve here, should be less than # of control points
        degree = 3
        # Create the bezier curve
        curve = bezier.Curve(points, degree)

        curve_steps = (
            50  # How many points the curve should be split into. Each is a separate pyautogui.moveTo() execution
        )
        delay = 0.003  # Time between movements. 1/curve_steps = 1 second for entire curve

        # Move the mouse
        for j in range(1, curve_steps + 1):
            # The evaluate method takes a float from [0.0, 1.0] and returns the coordinates at that point in the curve
            # Another way of thinking about it is that i/steps gets the coordinates at (100*i/steps) percent into the curve
            x, y = curve.evaluate(j / curve_steps)
            pyautogui.moveTo(x, y)  # Move to point in curve
            pyautogui.sleep(delay)  # Wait delay


class ChromeContentGetter(SeleniumContentGetter):
    def __init__(
        self,
        proxy_manager: Optional[ProxyManager] = None,
        is_headless: bool = False,
        load_image: bool = True,
        need_anticaptcha: bool = False,
        block_urls: List = [],
    ):
        super().__init__(
            proxy_manager=proxy_manager,
            is_headless=is_headless,
            load_image=load_image,
            need_anticaptcha=need_anticaptcha,
            block_urls=block_urls,
        )

        options = selenium.webdriver.ChromeOptions()

        if self.need_anticaptcha:
            options = PluginLoader.load(plugin_name="anticaptcha", options=options)

        if self.is_headless:
            options.add_argument("--headless")
            options.add_argument(
                "user-agent=Mozilla/5.0 (Macintosh; Intel Mac OS X 11_1_0) AppleWebKit/537.36 (KHTML, like Gecko) "
                "Chrome/88.0.4324.96 Safari/537.36"
            )

        if not load_image:
            options.add_argument("blink-settings=imagesEnabled=false")  # 不加載圖片提高效率

        if self.profile_path:
            options.add_argument(f"--user-data-dir={self.profile_path}")

        options.add_argument("--disable-extensions")
        options.add_argument("--disable-notifications")
        options.add_argument("--enable-javascript")
        options.add_argument("--disable-gpu")  # 規避部分chrome gpu bug
        options.add_argument("--disable-dev-shm-usage")  # 使用共享內存RAM
        options.add_argument("--no-sandbox")
        options.add_argument("--window-size=1920,1080")
        options.add_argument("--disable-blink-features=AutomationControlled")
        options.add_argument("--allow-insecure-localhost")

        kwargs: dict[str, Any] = {
            "options": options,
        }

        if not self.is_headless:
            kwargs["version_main"] = self.chrome_version
            kwargs["driver_executable_path"] = self.chromedriver_path

        if proxy_manager:
            proxy_manager.renew_proxy()
            seleniumwire_options = {
                "proxy": {
                    "http": f"http://{proxy_manager.proxy_username}:{proxy_manager.proxy_password}@{proxy_manager.proxy_domain}",
                    "https": f"https://{proxy_manager.proxy_username}:{proxy_manager.proxy_password}@{proxy_manager.proxy_domain}",
                }
            }
            kwargs["seleniumwire_options"] = seleniumwire_options

        chrome_classes = [WireChrome, WireUCChrome] if proxy_manager else [Chrome, UCChrome]
        chrome_cls = chrome_classes[0] if self.is_headless else chrome_classes[1]
        self._driver = chrome_cls(**kwargs)

        default_block_urls = [
            "facebook.net/*",
            "www.google-analytics.com/*",
        ]

        self._driver.execute_cdp_cmd("Network.setBlockedURLs", {"urls": default_block_urls + block_urls})
        self._driver.execute_cdp_cmd("Network.enable", {})


class FirefoxContentGetter(SeleniumContentGetter):
<<<<<<< HEAD
    def __init__(self, service_log_path=None, proxy_manager: Optional[ProxyManager] = None, is_headless: bool = False):
        super().__init__(proxy_manager=proxy_manager, is_headless=is_headless)
=======
    def __init__(
        self,
        service_log_path=None,
        proxy_manager: Optional[ProxyManager] = None,
        is_headless: bool = False,
        load_image: bool = True,
        block_urls: Optional[List] = None,
    ):
        super().__init__(
            proxy_manager=proxy_manager, is_headless=is_headless, load_image=load_image, block_urls=block_urls
        )
>>>>>>> db03591b

        useragent = self._random_choose_user_agent()
        profile = selenium.webdriver.FirefoxProfile()
        profile.set_preference("general.useragent.override", useragent)
        options = selenium.webdriver.FirefoxOptions()

        if self.is_headless:
            options.add_argument("--headless")

        options.set_preference("dom.webnotifications.serviceworker.enabled", False)
        options.set_preference("dom.webnotifications.enabled", False)

        self._driver = selenium.webdriver.Firefox(
            firefox_profile=profile, options=options, service_log_path=service_log_path
        )

        if proxy_manager:
            proxy_manager.renew_proxy()
            seleniumwire_options = {
                "proxy": {
                    "http": f"http://{proxy_manager.proxy_username}:{proxy_manager.proxy_password}@{proxy_manager.PROXY_DOMAIN}",
                    "https": f"https://{proxy_manager.proxy_username}:{proxy_manager.proxy_password}@{proxy_manager.PROXY_DOMAIN}",
                }
            }
            self._driver = seleniumwire.webdriver.Firefox(
                firefox_profile=profile,
                options=options,
                seleniumwire_options=seleniumwire_options,
                service_log_path=service_log_path,
            )

    @staticmethod
    def _random_choose_user_agent():
        user_agents = [
            # firefox
            ("Mozilla/5.0 (Macintosh; Intel Mac OS X 10.15; rv:80.0) " "Gecko/20100101 " "Firefox/80.0"),
            ("Mozilla/5.0 (Macintosh; Intel Mac OS X 10.15; rv:79.0) " "Gecko/20100101 " "Firefox/79.0"),
            ("Mozilla/5.0 (Macintosh; Intel Mac OS X 10.15; rv:78.0) " "Gecko/20100101 " "Firefox/78.0"),
            ("Mozilla/5.0 (Macintosh; Intel Mac OS X 10.15; rv:78.0.1) " "Gecko/20100101 " "Firefox/78.0.1"),
        ]

        return random.choice(user_agents)<|MERGE_RESOLUTION|>--- conflicted
+++ resolved
@@ -225,10 +225,6 @@
 
 
 class FirefoxContentGetter(SeleniumContentGetter):
-<<<<<<< HEAD
-    def __init__(self, service_log_path=None, proxy_manager: Optional[ProxyManager] = None, is_headless: bool = False):
-        super().__init__(proxy_manager=proxy_manager, is_headless=is_headless)
-=======
     def __init__(
         self,
         service_log_path=None,
@@ -240,7 +236,6 @@
         super().__init__(
             proxy_manager=proxy_manager, is_headless=is_headless, load_image=load_image, block_urls=block_urls
         )
->>>>>>> db03591b
 
         useragent = self._random_choose_user_agent()
         profile = selenium.webdriver.FirefoxProfile()
