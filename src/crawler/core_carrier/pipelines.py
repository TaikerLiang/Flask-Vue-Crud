--- conflicted
+++ resolved
@@ -92,19 +92,9 @@
                 collector.collect_container_item(item=item)
             elif isinstance(item, carrier_items.ContainerStatusItem):
                 collector.collect_container_status_item(item=item)
-<<<<<<< HEAD
             elif isinstance(item, carrier_items.ExportFinalData):
-                res = self._send_result_back_edi_engine()
+                res = self._send_result_back_to_edi_engine()
                 return {'status': 'CLOSE', 'result': res}
-=======
-            elif isinstance(item, carrier_items.ExportData):
-                for task_id, item_collector in self._collector_map.items():
-                    if task_id != item['task_id']:
-                        return item_collector.build_final_data()
-            elif isinstance(item, carrier_items.ExportFinalData):
-                for task_id, item_collector in self._collector_map.items():
-                    return item_collector.build_final_data()
->>>>>>> 0b2fa09e
             elif isinstance(item, carrier_items.ExportErrorData):
                 results = default_collector.build_error_data(item)
                 collector_results = self._get_results_of_collectors()
@@ -134,8 +124,7 @@
 
         return results
 
-<<<<<<< HEAD
-    def _send_result_back_edi_engine(self):
+    def _send_result_back_to_edi_engine(self):
         user = os.environ.get('EDI_ENGINE_USER')
         token = os.environ.get('EDI_ENGINE_TOKEN')
         edi_client = EdiClientService(edi_user=user, edi_token=token)
@@ -149,10 +138,6 @@
 
         return res
 
-=======
-    def _send_result_back_to_engine(self):
-        pass
->>>>>>> 0b2fa09e
 
 class CarrierResultCollector:
     def __init__(self, request_args):
