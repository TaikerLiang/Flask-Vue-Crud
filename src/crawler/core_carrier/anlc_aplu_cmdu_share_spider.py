--- conflicted
+++ resolved
@@ -208,12 +208,8 @@
                 "search_nos": search_nos,
                 "search_type": search_type,
                 "task_ids": task_ids,
-<<<<<<< HEAD
                 "g_recaptcha_res": g_recaptcha_res,
                 "research_times": research_times,
-=======
-                "handle_httpstatus_list": [418],
->>>>>>> ee13b1b7
             },
         )
 
@@ -389,8 +385,6 @@
         pod_time = " ".join(response.css("div.status span strong::text").getall())
 
         pod_eta, pod_ata = None, None
-<<<<<<< HEAD
-
         if status:
             if status.strip() == "ETA Berth at POD":
                 pod_eta = pod_time.strip()
@@ -401,19 +395,6 @@
                 pod_eta = None
             else:
                 raise CarrierResponseFormatError(reason=f"Unknown status {repr(status)}")
-=======
-        if status and status.strip() == "ETA Berth at POD":
-            pod_eta = pod_time.strip()
-        elif status and status.strip() == "Arrived at POD":
-            pod_eta = None
-            pod_ata = pod_time.strip()
-        elif status and status.strip() == "Remaining":
-            pod_eta = None
-        elif status and status.strip() == "None":
-            pass
-        else:
-            raise CarrierResponseFormatError(reason=f"Unknown status {status!r}")
->>>>>>> ee13b1b7
 
         pod, dest = None, None
 
