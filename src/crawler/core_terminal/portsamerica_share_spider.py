import dataclasses
from typing import Dict, List
import time
import re

import scrapy
from scrapy import Selector
from crawler.core.selenium import ChromeContentGetter

from crawler.core_terminal.base_spiders import BaseMultiTerminalSpider
from crawler.core_terminal.items import DebugItem, TerminalItem, InvalidContainerNoItem
from crawler.core_terminal.request_helpers import RequestOption
from crawler.core_terminal.rules import RuleManager, BaseRoutingRule
from crawler.extractors.table_extractors import BaseTableLocator, HeaderMismatchError

BASE_URL = "https://voyagertrack.portsamerica.com"


@dataclasses.dataclass
class CompanyInfo:
    site_name: str
    upper_short: str
    email: str
    password: str


@dataclasses.dataclass
class WarningMessage:
    msg: str


class PortsamericaShareSpider(BaseMultiTerminalSpider):
    name = ""
    company_info = CompanyInfo(
        site_name="",
        upper_short="",
        email="",
        password="",
    )

    def __init__(self, *args, **kwargs):
        super(PortsamericaShareSpider, self).__init__(*args, **kwargs)

        rules = [SearchContainerRule()]

        self._rule_manager = RuleManager(rules=rules)

    def start(self):
        unique_container_nos = list(self.cno_tid_map.keys())
        request_option = SearchContainerRule.build_request_option(
            container_no_list=unique_container_nos, company_info=self.company_info
        )
        yield self._build_request_by(option=request_option)

    def parse(self, response):
        yield DebugItem(info={"meta": dict(response.meta)})

        routing_rule = self._rule_manager.get_rule_by_response(response=response)

        save_name = routing_rule.get_save_name(response=response)
        self._saver.save(to=save_name, text=response.text)

        for result in routing_rule.handle(response=response):
            if isinstance(result, TerminalItem) or isinstance(result, InvalidContainerNoItem):
                c_no = result["container_no"]
                t_ids = self.cno_tid_map[c_no]
                for t_id in t_ids:
                    result["task_id"] = t_id
                    yield result
            elif isinstance(result, RequestOption):
                yield self._build_request_by(option=result)
            elif isinstance(result, WarningMessage):
                self.logger.warning(msg=result.msg)
            else:
                raise RuntimeError()

    def _build_request_by(self, option: RequestOption):
        meta = {
            RuleManager.META_TERMINAL_CORE_RULE_NAME: option.rule_name,
            **option.meta,
        }
        if option.method == RequestOption.METHOD_GET:
            return scrapy.Request(
                url=option.url,
                meta=meta,
            )
        else:
            raise RuntimeError()


class SearchContainerRule(BaseRoutingRule):
    name = "SEARCH"

    @classmethod
    def build_request_option(cls, container_no_list: List, company_info: CompanyInfo) -> RequestOption:
        url = "https://google.com"
        return RequestOption(
            method=RequestOption.METHOD_GET,
            rule_name=cls.name,
            url=url,
            meta={"container_no_list": container_no_list, "company_info": company_info},
        )

    def handle(self, response):
        company_info = response.meta["company_info"]
        container_no_list = response.meta["container_no_list"]

        content_getter = ContentGetter()
        content_getter.login(company_info.email, company_info.password, company_info.site_name)
        resp = self._build_container_response(content_getter, container_no_list)

        containers = content_getter.get_container_info(Selector(text=resp), len(container_no_list))
        content_getter.quit()

        for container in containers:
            yield TerminalItem(
                **container,
            )

    @staticmethod
    def _build_container_response(content_getter, container_no_list):
        return content_getter.search(container_no_list)


<<<<<<< HEAD
class ContentGetter(ChromeContentGetter):
=======
class ContentGetter:
    def __init__(self):
        options = webdriver.ChromeOptions()
        options.add_argument("--disable-extensions")
        options.add_argument("--disable-notifications")
        options.add_argument("--headless")
        options.add_argument("--enable-javascript")
        options.add_argument("--disable-gpu")
        options.add_argument(
            f"user-agent=Mozilla/5.0 (Macintosh; Intel Mac OS X 11_1_0) AppleWebKit/537.36 (KHTML, like Gecko) "
            f"Chrome/88.0.4324.96 Safari/537.36"
        )
        options.add_argument("--disable-dev-shm-usage")
        options.add_argument("--window-size=1920,1080")
        options.add_argument("--no-sandbox")
        options.add_argument("--disable-blink-features=AutomationControlled")
        options.add_experimental_option("excludeSwitches", ["enable-automation"])
        options.add_experimental_option("useAutomationExtension", False)

        self._driver = webdriver.Chrome(options=options)

>>>>>>> b794631e
    def login(self, username, password, site_name):
        url = f"{BASE_URL}/logon?siteId={site_name}"
        self._driver.get(url)
        time.sleep(5)
        username_input = self._driver.find_element_by_xpath('//*[@id="UserName"]')
        username_input.send_keys(username)
        time.sleep(2)
        password_input = self._driver.find_element_by_xpath('//*[@id="Password"]')
        password_input.send_keys(password)
        time.sleep(2)
        login_btn = self._driver.find_element_by_xpath('//*[@id="btnLogonSubmit"]')
        login_btn.click()
        time.sleep(10)

    def search(self, container_no_list):
        url = f"{self._driver.current_url}#/Report/ImportContainer"
        self._driver.get(url)
        time.sleep(5)

        multi_search_btn = self._driver.find_element_by_xpath('//*[@id="imgOpenContainerMultipleEntryDialog"]')
        multi_search_btn.click()
        time.sleep(3)

        container_text_area = self._driver.find_element_by_xpath('//*[@id="ContainerNumbers"]')
        container_text_area.send_keys("\n".join(container_no_list))

        time.sleep(3)
        search_btn = self._driver.find_element_by_xpath('//*[@id="btnContainerSubmitMulti"]')
        search_btn.click()
        time.sleep(8)

        return self._driver.page_source

    def get_container_info(self, resp: Selector, numbers: int):
        # table = resp.xpath('//*[@id="divImportContainerGridPanel"]/div[1]/table')
        # table_locator = TableLocator()
        # table_locator.parse(table=table, numbers=numbers)

        res = []
        tds = resp.xpath('//*[@id="divImportContainerGridPanel"]/div[1]/table/tbody/tr/td')
        for i in range(int(len(tds) / 17)):
            appointment_date = "".join(tds[i * 17 + 5].xpath(".//text()").extract())
            gate_out_date = "".join(tds[i * 17 + 3].xpath(".//text()").extract()).strip()

            if re.search("([0-9]+/[0-9]+/[0-9]{4}[0-9]{4}-[0-9]{4})", appointment_date):
                date_split_list = appointment_date.split("/")
                time_split_list = date_split_list[-1][4:].split("-")
                date_split_list[-1] = date_split_list[-1][:4]
                appointment_date = "/".join(date_split_list) + " " + time_split_list[0]

            if re.search("([0-9]+/[0-9]+/[0-9]{4} [0-9]+:[0-9]{2})", gate_out_date):
                date_split_list = gate_out_date.split("\n")
                gate_out_date = date_split_list[-1]

            gate_out_date = re.sub(r"\s{2,}", " ", gate_out_date)

            res.append(
                {
                    "container_no": "".join(tds[i * 17 + 1].xpath(".//text()").extract()).strip().replace("-", ""),
                    "ready_for_pick_up": "".join(tds[i * 17 + 2].xpath(".//text()").extract())
                    .strip()
                    .replace("\xa0", " "),
                    "gate_out_date": gate_out_date,
                    "appointment_date": appointment_date.strip(),
                    "customs_release": "".join(tds[i * 17 + 6].xpath(".//text()").extract()).strip(),
                    "carrier_release": "".join(tds[i * 17 + 7].xpath(".//text()").extract()).strip(),
                    "holds": "".join(tds[i * 17 + 9].xpath(".//text()").extract()).strip(),
                    "demurrage": "".join(tds[i * 17 + 11].xpath(".//text()").extract()).strip(),
                    "last_free_day": "".join(tds[i * 17 + 12].xpath(".//text()").extract()).strip(),
                    "carrier": "".join(tds[i * 17 + 13].xpath(".//text()").extract()).strip(),
                    "container_spec": "".join(tds[i * 17 + 14].xpath(".//text()").extract()).strip(),
                }
            )

        return res


class TableLocator(BaseTableLocator):
    def __init__(self):
        self._td_map = []

    def parse(self, table: Selector, numbers: int = 1):
        titles = self._get_titles(table)

    def _get_titles(self, table: Selector):
        titles = table.css("th::text").getall()
        return [title.strip() for title in titles]

    def get_cell(self, left, top=None) -> Selector:
        try:
            return self._td_map[left][top]
        except (KeyError, IndexError) as err:
            raise HeaderMismatchError(repr(err))<|MERGE_RESOLUTION|>--- conflicted
+++ resolved
@@ -122,31 +122,7 @@
         return content_getter.search(container_no_list)
 
 
-<<<<<<< HEAD
 class ContentGetter(ChromeContentGetter):
-=======
-class ContentGetter:
-    def __init__(self):
-        options = webdriver.ChromeOptions()
-        options.add_argument("--disable-extensions")
-        options.add_argument("--disable-notifications")
-        options.add_argument("--headless")
-        options.add_argument("--enable-javascript")
-        options.add_argument("--disable-gpu")
-        options.add_argument(
-            f"user-agent=Mozilla/5.0 (Macintosh; Intel Mac OS X 11_1_0) AppleWebKit/537.36 (KHTML, like Gecko) "
-            f"Chrome/88.0.4324.96 Safari/537.36"
-        )
-        options.add_argument("--disable-dev-shm-usage")
-        options.add_argument("--window-size=1920,1080")
-        options.add_argument("--no-sandbox")
-        options.add_argument("--disable-blink-features=AutomationControlled")
-        options.add_experimental_option("excludeSwitches", ["enable-automation"])
-        options.add_experimental_option("useAutomationExtension", False)
-
-        self._driver = webdriver.Chrome(options=options)
-
->>>>>>> b794631e
     def login(self, username, password, site_name):
         url = f"{BASE_URL}/logon?siteId={site_name}"
         self._driver.get(url)
