--- conflicted
+++ resolved
@@ -181,17 +181,12 @@
         tds = resp.xpath('//*[@id="divImportContainerGridPanel"]/div[1]/table/tbody/tr/td')
         for i in range(int(len(tds)/17)):
             appointment_date = ''.join(tds[i*17+5].xpath('.//text()').extract())
-<<<<<<< HEAD
+
             if re.search('([0-9]+/[0-9]+/[0-9]{4}[0-9]{4}-[0-9]{4})', appointment_date):
                 date_split_list = appointment_date.split('/')
                 time_split_list = date_split_list[-1][4:].split('-')
                 date_split_list[-1] = date_split_list[-1][:4]
                 appointment_date = '/'.join(date_split_list) + ' ' + time_split_list[0]
-=======
-            appt_date_groups = re.findall(r'(.*)\n(.*)-(.*)', appointment_date)
-            if appt_date_groups and len(list(appt_date_groups[0])) >= 1:
-                appointment_date = ' '.join(list(appt_date_groups[0])[:-1])
->>>>>>> b6d2268d
 
             res.append({
                 'container_no': ''.join(tds[i*17+1].xpath('.//text()').extract()).strip().replace('-', ''),
