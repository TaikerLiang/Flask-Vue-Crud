--- conflicted
+++ resolved
@@ -10,10 +10,7 @@
 
 
 class ExportErrorData(BaseAirItem):
-<<<<<<< HEAD
     task_id = scrapy.Field()
-=======
->>>>>>> 4e35730a
     mawb_no = scrapy.Field()
     status = scrapy.Field()
     detail = scrapy.Field()
@@ -66,13 +63,9 @@
 
     @property
     def key(self):
-<<<<<<< HEAD
-        return self["task_id"]
-=======
         return self["task_id"]
 
 
 class InvalidMawbNoItem(BaseAirItem):
     task_id = scrapy.Field()
-    mawb = scrapy.Field()
->>>>>>> 4e35730a
+    mawb = scrapy.Field()