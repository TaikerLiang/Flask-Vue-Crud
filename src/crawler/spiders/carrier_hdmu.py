--- conflicted
+++ resolved
@@ -693,19 +693,12 @@
 
     @staticmethod
     def _is_search_no_invalid(response):
-<<<<<<< HEAD
         err_message = response.css('div#trackingForm p.text_type03::text').get()
         err_message_underline = response.text.strip()
         if (
                 isinstance(err_message, str) and
                 'number is invalid.  Please try it again with correct number.' in err_message or
                 err_message_underline == 'This page is not valid anymore.'
-=======
-        err_message = response.css("div#trackingForm p.text_type03::text").get()
-        if (
-            isinstance(err_message, str)
-            and "number is invalid.  Please try it again with correct number." in err_message
->>>>>>> e73afea2
         ):
             return True
         return False
@@ -1055,19 +1048,11 @@
         table = TableExtractor(table_locator=table_locator)
 
         container_status_list = []
-<<<<<<< HEAD
         for index in table_locator.iter_left_header():
             date = table.extract_cell('Date', index)
             time = table.extract_cell('Time', index)
             location = table.extract_cell('Location', index, extractor=IgnoreDashTdExtractor())
             mode = table.extract_cell('Mode', index, extractor=IgnoreDashTdExtractor())
-=======
-        for index, tr in enumerate(table_selector.css("tbody tr")):
-            date = table.extract_cell("Date", index)
-            time = table.extract_cell("Time", index)
-            location = table.extract_cell("Location", index, extractor=IgnoreDashTdExtractor())
-            mode = table.extract_cell("Mode", index, extractor=IgnoreDashTdExtractor())
->>>>>>> e73afea2
 
             container_status_list.append(
                 {
@@ -1178,13 +1163,9 @@
         table_locator = TopHeaderTableLocator()
         table_locator.parse(table=table_selector)
         table = TableExtractor(table_locator=table_locator)
-<<<<<<< HEAD
         if table.has_header('STATUS', 0):
             return table.extract_cell('STATUS', 0)
         return None
-=======
-        return table.extract_cell("STATUS", 0) or None
->>>>>>> e73afea2
 
 
 class RedBlueTdExtractor(BaseTableCellExtractor):
@@ -1199,7 +1180,6 @@
 
 class IgnoreDashTdExtractor(BaseTableCellExtractor):
     def extract(self, cell: Selector):
-<<<<<<< HEAD
         td_text = cell.css('::text').get()
         text = td_text.strip() if td_text else ''
         return text if text != '-' else None
@@ -1267,9 +1247,4 @@
 
             for top_index, td in enumerate(tr.css('td')):
                 td_dict = self._td_map.setdefault(top_index, {})
-                td_dict[left_header] = td
-=======
-        td_text = cell.css("::text").get()
-        text = td_text.strip() if td_text else ""
-        return text if text != "-" else None
->>>>>>> e73afea2
+                td_dict[left_header] = td