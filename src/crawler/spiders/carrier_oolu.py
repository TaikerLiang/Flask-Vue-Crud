import base64
from io import BytesIO
import os
import re
import time
<<<<<<< HEAD
from typing import Dict
=======
from io import BytesIO
from typing import Dict, Optional
>>>>>>> d57df4a3

from PIL import Image
import cv2
import numpy as np
import scrapy
from scrapy import Selector
from selenium.common.exceptions import NoSuchElementException
from selenium.webdriver import ActionChains
from selenium.webdriver.common.by import By
from selenium.webdriver.support import expected_conditions as EC
from selenium.webdriver.support.wait import WebDriverWait
from urllib3.exceptions import ReadTimeoutError

from crawler.core.base_new import (
    DUMMY_URL_DICT,
    RESULT_STATUS_ERROR,
    SEARCH_TYPE_BOOKING,
    SEARCH_TYPE_CONTAINER,
    SEARCH_TYPE_MBL,
)
from crawler.core.description import (
    DATA_NOT_FOUND_DESC,
    SUSPICIOUS_OPERATION_DESC,
    TIMEOUT_DESC,
)
from crawler.core.exceptions_new import (
    FormatError,
    SuspiciousOperationError,
    TimeOutError,
)
from crawler.core.items_new import DataNotFoundItem, EndItem
from crawler.core.selenium import ChromeContentGetter
from crawler.core.table import BaseTable, TableExtractor
from crawler.core_carrier.base_spiders_new import BaseCarrierSpider
from crawler.core_carrier.items_new import (
    BaseCarrierItem,
    ContainerItem,
    ContainerStatusItem,
    DebugItem,
    LocationItem,
    MblItem,
)
from crawler.core_carrier.request_helpers_new import RequestOption
from crawler.core_carrier.rules import BaseRoutingRule, RuleManager
from crawler.extractors.selector_finder import (
    CssQueryTextStartswithMatchRule,
    find_selector_from,
)
from crawler.extractors.table_cell_extractors import (
    BaseTableCellExtractor,
    FirstTextTdExtractor,
)

BASE_URL = "http://moc.oocl.com"


class CarrierOoluSpider(BaseCarrierSpider):
    name = "carrier_oolu"

    def __init__(self, *args, **kwargs):
        super(CarrierOoluSpider, self).__init__(*args, **kwargs)
        self._content_getter = ContentGetter(proxy_manager=None, is_headless=True)

        bill_rules = [
            CargoTrackingRule(self._content_getter, search_type=SEARCH_TYPE_MBL),
            ContainerStatusRule(self._content_getter),
        ]

        booking_rules = [
            CargoTrackingRule(self._content_getter, search_type=SEARCH_TYPE_BOOKING),
            ContainerStatusRule(self._content_getter),
        ]

        if self.mbl_no:
            self._rule_manager = RuleManager(rules=bill_rules)
            self.search_no = self.mbl_no
        else:
            self._rule_manager = RuleManager(rules=booking_rules)
            self.search_no = self.booking_no

    def start(self):
        option = CargoTrackingRule.build_request_option(task_id=self.task_id, search_no=self.search_no)
        yield self._build_request_by(option=option)

    def parse(self, response):
        yield DebugItem(info={"meta": dict(response.meta)})

        routing_rule = self._rule_manager.get_rule_by_response(response=response)

        save_name = routing_rule.get_save_name(response=response)
        self._saver.save(to=save_name, text=response.text)

        for result in routing_rule.handle(response=response):
            if isinstance(result, (BaseCarrierItem, DataNotFoundItem, EndItem)):
                yield result
            elif isinstance(result, RequestOption):
                yield self._build_request_by(option=result)
            else:
                raise RuntimeError()

    def _build_request_by(self, option: RequestOption):
        meta = {
            RuleManager.META_CARRIER_CORE_RULE_NAME: option.rule_name,
            **option.meta,
        }

        if option.method == RequestOption.METHOD_GET:
            return scrapy.Request(
                url=option.url,
                headers=option.headers,
                meta=meta,
                dont_filter=True,
                callback=self.parse,
            )

        else:
            raise SuspiciousOperationError(
                task_id=self.task_id,
                search_no=self.search_no,
                search_type=self.search_type,
                reason=SUSPICIOUS_OPERATION_DESC.format(method=option.method),
            )


class ContentGetter(ChromeContentGetter):
    def __init__(self, proxy_manager, is_headless):
        super().__init__(proxy_manager=proxy_manager, is_headless=is_headless)

        self._driver.get("http://www.oocl.com/eng/Pages/default.aspx")
        time.sleep(3)
        self._is_first = True

    def search_and_return(self, search_no, search_type):
        self._search(search_no=search_no, search_type=search_type)
        time.sleep(7)
        windows = self._driver.window_handles
        self._driver.switch_to.window(windows[1])  # windows[1] is new page
        if self._is_blocked(response=Selector(text=self._driver.page_source)):
            raise RuntimeError()

        if self._is_first:
            self._is_first = False
            self._handle_with_slide()
            time.sleep(10)

        return self._driver.page_source

    def search_again_and_return(self, search_no, search_type):
        self._driver.close()

        # jump back to origin window
        windows = self._driver.window_handles
        assert len(windows) == 1
        self._driver.switch_to.window(windows[0])

        self._driver.refresh()
        time.sleep(3)
        return self.search_and_return(search_no=search_no, search_type=search_type)

    def find_container_btn_and_click(self, container_btn_css):
        container_btn = self._driver.find_element_by_css_selector(container_btn_css)
        container_btn.click()

    # def close_current_window_and_jump_to_origin(self):
    #     self._driver.close()

    #     # jump back to origin window
    #     windows = self._driver.window_handles
    #     assert len(windows) == 1
    #     self._driver.switch_to.window(windows[0])

    def _search(self, search_no, search_type):
        if self._is_first:
            # handle cookies
            cookie_accept_btn = WebDriverWait(self._driver, 20).until(
                EC.element_to_be_clickable((By.CSS_SELECTOR, "form > button#btn_cookie_accept"))
            )
            cookie_accept_btn.click()
            time.sleep(2)

        if self._is_first and search_type == SEARCH_TYPE_MBL:
            drop_down_btn = self._driver.find_element_by_css_selector("button[data-id='ooclCargoSelector']")
            drop_down_btn.click()
            bl_select = self._driver.find_element_by_css_selector("a[tabindex='0']")
            bl_select.click()

        time.sleep(2)
        search_bar = self._driver.find_element_by_css_selector("input#SEARCH_NUMBER")
        search_bar.clear()
        time.sleep(1)
        search_bar.send_keys(search_no)
        time.sleep(2)
        search_btn = self._driver.find_element_by_css_selector("a#container_btn")
        search_btn.click()

    def _is_blocked(self, response):
        res = response.xpath("/html/body/title/text()").extract()
        if res and str(res[0]) == "Error":
            return True
        else:
            return False

    def _handle_with_slide(self):

        while True:
            slider_ele = self._get_slider()
            icon_ele = self._get_slider_icon_ele()
            img_ele = self._get_bg_img_ele()

            distance = self._get_element_slide_distance(icon_ele, img_ele, 0)

            if distance <= 100:
                self._refresh()
                continue

            track = self._get_track(distance)
            self._move_to_gap(slider_ele, track)

            time.sleep(5)
            if not self._pass_verification_or_not():
                break

    def _get_slider(self):
        WebDriverWait(self._driver, 15).until(
            EC.presence_of_element_located(
                (By.XPATH, "/html/body/form[1]/div[4]/div[3]/div[2]/div[1]/div/div[2]/div/div/i")
            )
        )
        return self._driver.find_element_by_xpath("/html/body/form[1]/div[4]/div[3]/div[2]/div[1]/div/div[2]/div/div/i")

    def _get_slider_icon_ele(self):
        canvas = self._driver.find_element_by_xpath('//*[@id="bockCanvas"]')
        canvas_base64 = self._driver.execute_script("return arguments[0].toDataURL('image/png').substring(21);", canvas)
        return canvas_base64

    def _get_bg_img_ele(self):
        canvas = self._driver.find_element_by_xpath('//*[@id="imgCanvas"]')
        canvas_base64 = self._driver.execute_script("return arguments[0].toDataURL('image/png').substring(21);", canvas)
        return canvas_base64

    def _get_element_slide_distance(self, slider_ele, background_ele, correct=0):
        """
        根据传入滑块，和背景的节点，计算滑块的距离
        ​
        该方法只能计算 滑块和背景图都是一张完整图片的场景，
        如果背景图是通过多张小图拼接起来的背景图，
        该方法不适用，请使用get_image_slide_distance这个方法
        :param slider_ele: 滑块图片的节点
        :type slider_ele: WebElement
        :param background_ele: 背景图的节点
        :type background_ele:WebElement
        :param correct:滑块缺口截图的修正值，默认为0,调试截图是否正确的情况下才会用
        :type: int
        :return: 背景图缺口位置的X轴坐标位置（缺口图片左边界位置）
        """

        slider_pic = self._readb64(slider_ele)
        background_pic = self._readb64(background_ele)

        width, height, _ = slider_pic.shape[::-1]
        slider01 = "slider01.jpg"
        background_01 = "background01.jpg"
        cv2.imwrite(background_01, background_pic)
        cv2.imwrite(slider01, slider_pic)
        # 读取另存的滑块图
        slider_pic = cv2.imread(slider01)
        # 进行色彩转换
        slider_pic = cv2.cvtColor(slider_pic, cv2.COLOR_BGR2GRAY)

        # 获取色差的绝对值
        slider_pic = abs(255 - slider_pic)
        # 保存图片
        cv2.imwrite(slider01, slider_pic)
        # 读取滑块
        slider_pic = cv2.imread(slider01)
        # 读取背景图
        background_pic = cv2.imread(background_01)

        # 比较两张图的重叠区域
        result = cv2.matchTemplate(slider_pic, background_pic, cv2.TM_CCOEFF_NORMED)
        # 获取图片的缺口位置
        top, left = np.unravel_index(result.argmax(), result.shape)
        # print("Current notch position:", (left, top, left + width, top + height))

        return left + width + correct

    def _readb64(self, base64_string):
        _imgdata = base64.b64decode(base64_string)
        _image = Image.open(BytesIO(_imgdata))

        return cv2.cvtColor(np.array(_image), cv2.COLOR_RGB2BGR)

    def _refresh(self):
        refresh_button = self._driver.find_element_by_xpath(
            "/html/body/form[1]/div[4]/div[3]/div[2]/div[1]/div/div[1]/div/div/i"
        )
        refresh_button.click()
        time.sleep(5)

    def _get_track(self, distance):
        """
        follow Newton's laws of motion
        ①v=v0+at
        ②s=v0t+(1/2)at²
        ③v²-v0²=2as
        """
        track = []
        current = 0
        # start to slow until 4/5 of total distance
        mid = distance * 4 / 5
        # time period
        t = 0.2
        # initial speed
        v = 50

        while current < distance:
            if current < mid:
                # acceleration
                a = 3
            else:
                # acceleration
                a = -10
            # # initial speed v0
            v0 = v
            # x = v0t + 1/2 * a * t^2
            move = v0 * t + 1 / 2 * a * t * t
            # current speed, v = v0 + at
            v = v0 + a * t
            current += move
            track.append(round(move))

        return track

    def _move_to_gap(self, slider, track):
        ActionChains(self._driver).click_and_hold(slider).perform()

        for x in track:
            ActionChains(self._driver).move_by_offset(xoffset=x, yoffset=0).perform()
        time.sleep(0.5)  # move to the right place and take a break
        ActionChains(self._driver).release().perform()

    def _pass_verification_or_not(self):
        try:
            return self._driver.find_element_by_id("recaptcha_div")
        except NoSuchElementException:
            return None


# -------------------------------------------------------------------------------


class CargoTrackingRule(BaseRoutingRule):
    name = "CARGO_TRACKING"

    def __init__(self, content_getter: ContentGetter, search_type):
        self._content_getter = content_getter
        self._search_type = search_type

    @classmethod
    def build_request_option(cls, task_id: str, search_no: str) -> RequestOption:
        return RequestOption(
            rule_name=cls.name,
            method=RequestOption.METHOD_GET,
            url=DUMMY_URL_DICT["eval_edi"],
            meta={
                "task_id": task_id,
                "search_no": search_no,
            },
        )

    def get_save_name(self, response) -> str:
        return f"{self.name}.html"

    def handle(self, response):
        task_id = response.meta["task_id"]
        search_no = response.meta["search_no"]
        info_pack = {
            "task_id": task_id,
            "search_no": search_no,
            "search_type": self._search_type,
        }

        try:
            res = self._content_getter.search_and_return(search_no=search_no, search_type=self._search_type)
            response = Selector(text=res)

            while self._no_response(response=response):
                res = self._content_getter.search_again_and_return(search_no=search_no, search_type=self._search_type)
                response = Selector(text=res)

        except ReadTimeoutError:
            url = self._content_getter.get_current_url()
            self._content_getter.quit()
            raise TimeOutError(
                **info_pack,
                reason=TIMEOUT_DESC.format(action=f"connecting to {url}"),
            )

        if os.path.exists("./background01.jpg"):
            os.remove("./background01.jpg")
        if os.path.exists("./slider01.jpg"):
            os.remove("./slider01.jpg")

        for item in self._handle_response(response=response, info_pack=info_pack):
            yield item

    def _no_response(self, response: Selector) -> bool:
        return not bool(response.css("td.pageTitle"))

    def _handle_response(self, response, info_pack: Dict):
        if self._is_search_no_invalid(response):
            yield DataNotFoundItem(**info_pack, status=RESULT_STATUS_ERROR, detail=DATA_NOT_FOUND_DESC)
            return

        task_id = info_pack["task_id"]

        locator = _PageLocator(info_pack=info_pack)
        selector_map = locator.locate_selectors(response=response)

        search_no = self._extract_search_no(response, info_pack=info_pack)
        custom_release_info = self._extract_custom_release_info(selector_map=selector_map, info_pack=info_pack)
        routing_info = self._extract_routing_info(selectors_map=selector_map, info_pack=info_pack)

        mbl_item = MblItem(
            vessel=routing_info["vessel"] or None,
            voyage=routing_info["voyage"] or None,
            por=LocationItem(name=routing_info["por"] or None),
            pol=LocationItem(name=routing_info["pol"] or None),
            pod=LocationItem(name=routing_info["pod"] or None),
            etd=routing_info["etd"] or None,
            atd=routing_info["atd"] or None,
            eta=routing_info["eta"] or None,
            ata=routing_info["ata"] or None,
            place_of_deliv=LocationItem(name=routing_info["place_of_deliv"] or None),
            deliv_eta=routing_info["deliv_eta"] or None,
            deliv_ata=routing_info["deliv_ata"] or None,
            final_dest=LocationItem(name=routing_info["final_dest"] or None),
            customs_release_status=custom_release_info["status"] or None,
            customs_release_date=custom_release_info["date"] or None,
        )

        if self._search_type == SEARCH_TYPE_MBL:
            mbl_item["mbl_no"] = search_no
        else:
            mbl_item["booking_no"] = search_no
        yield mbl_item

        container_list = self._extract_container_list(selector_map=selector_map)
        for i, container in enumerate(container_list):
            yield ContainerStatusRule.build_request_option(
                task_id=task_id,
                container_no=container["container_no"].strip(),
                click_element_css=f"a[id='form:link{i}']",
                terminal_pod=routing_info["terminal_pod"],
                terminal_deliv=routing_info["terminal_deliv"],
            )

        yield EndItem(task_id=task_id)

    def _is_search_no_invalid(self, response):
        if response.css("span[class=noRecordBold]"):
            return True
        return False

    def _extract_search_no(self, response, info_pack: Dict):
        search_no_text = response.css("th.sectionTable::text").get()
        search_no = self._parse_search_no_text(search_no_text, info_pack=info_pack)
        return search_no

    def _parse_search_no_text(self, search_no_text, info_pack: Dict):
        # Search Result - Bill of Lading Number  2109051600
        # Search Result - Booking Number  2636035340
        pattern = re.compile(r"^Search\s+Result\s+-\s+(Bill\s+of\s+Lading|Booking)\s+Number\s+(?P<search_no>\d+)\s+$")
        match = pattern.match(search_no_text)
        if not match:
            raise FormatError(
                **info_pack,
                reason=f"Unknown search_no_text: `{search_no_text}`",
            )
        return match.group("search_no")

    def _extract_custom_release_info(self, selector_map: Dict[str, scrapy.Selector], info_pack: Dict):
        table = selector_map["summary:main_right_table"]

        table_locator = SummaryRightTableLocator()
        table_locator.parse(table)
        table_extractor = TableExtractor(table_locator)
        first_td_extractor = FirstTextTdExtractor()

        if not table_extractor.has_header(left="Inbound Customs Clearance Status:"):
            return {
                "status": "",
                "date": "",
            }

        custom_release_info = table_extractor.extract_cell(
            left="Inbound Customs Clearance Status:", extractor=first_td_extractor
        )
        custom_release_status, custom_release_date = self._parse_custom_release_info(
            custom_release_info=custom_release_info, info_pack=info_pack
        )

        return {
            "status": custom_release_status.strip(),
            "date": custom_release_date.strip(),
        }

    def _parse_custom_release_info(self, custom_release_info, info_pack: Dict):
        """
        Sample 1: `Cleared (03 Nov 2019, 16:50 GMT)`
        Sample 2: `Not Applicable`
        Sample 3: ``
        """
        if not custom_release_info:
            return "", ""

        pattern = re.compile(r"^(?P<status>[^(]+)(\s+[(](?P<date>[^)]+)[)])?$")
        match = pattern.match(custom_release_info)
        if not match:
            raise FormatError(
                **info_pack,
                reason=f"Unknown custom_release_info: `{custom_release_info}`",
            )
        return match.group("status").strip(), match.group("date") or ""

    def _extract_routing_info(self, selectors_map: Dict[str, scrapy.Selector], info_pack: Dict):
        table = selectors_map.get("detail:routing_table", None)
        if table is None:
            return {
                "por": "",
                "pol": "",
                "pod": "",
                "place_of_deliv": "",
                "final_dest": "",
                "etd": "",
                "atd": "",
                "eta": "",
                "ata": "",
                "deliv_eta": "",
                "deliv_ata": "",
                "vessel": "",
                "voyage": "",
            }

        table_locator = RoutingTableLocator()
        table_locator.parse(table=table)
        table_extractor = TableExtractor(table_locator=table_locator)
        span_extractor = FirstTextTdExtractor("span::text")

        # vessel_voyage
        vessel_voyage_extractor = VesselVoyageTdExtractor(info_pack=info_pack)
        vessel_voyage = table_extractor.extract_cell(
            top="Vessel Voyage", left=table_locator.LAST_LEFT_HEADER, extractor=vessel_voyage_extractor
        )

        # por
        por = table_extractor.extract_cell(top="Origin", left=table_locator.FIRST_LEFT_HEADER, extractor=span_extractor)

        # pol / pod
        pol_pod_extractor = PolPodTdExtractor(info_pack=info_pack)

        pol_info = table_extractor.extract_cell(
            top="Port of Load", left=table_locator.FIRST_LEFT_HEADER, extractor=pol_pod_extractor
        )
        etd, atd = get_est_and_actual(status=pol_info["status"], time_str=pol_info["time_str"], info_pack=info_pack)

        pod_info = table_extractor.extract_cell(
            top="Port of Discharge", left=table_locator.LAST_LEFT_HEADER, extractor=pol_pod_extractor
        )
        eta, ata = get_est_and_actual(status=pod_info["status"], time_str=pod_info["time_str"], info_pack=info_pack)

        # place_of_deliv
        deliv_extractor = DelivTdExtractor(info_pack=info_pack)
        deliv_info = table_extractor.extract_cell(
            top="Final Destination Hub", left=table_locator.LAST_LEFT_HEADER, extractor=deliv_extractor
        )
        deliv_eta, deliv_ata = get_est_and_actual(
            status=deliv_info["status"], time_str=deliv_info["time_str"], info_pack=info_pack
        )

        # final_dest
        final_dest = table_extractor.extract_cell(
            top="Destination", left=table_locator.LAST_LEFT_HEADER, extractor=span_extractor
        )

        if pod_info["port"] == final_dest:
            terminal_pod = deliv_info["port"]
            terminal_deliv = None
        else:
            terminal_pod = None
            terminal_deliv = deliv_info["port"]

        return {
            "por": por,
            "pol": pol_info["port"],
            "pod": pod_info["port"],
            "place_of_deliv": deliv_info["port"],
            "final_dest": final_dest,
            "terminal_pod": terminal_pod,
            "terminal_deliv": terminal_deliv,
            "etd": etd,
            "atd": atd,
            "eta": eta,
            "ata": ata,
            "deliv_eta": deliv_eta,
            "deliv_ata": deliv_ata,
            "vessel": vessel_voyage["vessel"],
            "voyage": vessel_voyage["voyage"],
        }

    def _extract_container_list(self, selector_map: Dict[str, scrapy.Selector]):
        table = selector_map["summary:container_table"]

        container_table_locator = ContainerTableLocator()
        container_table_locator.parse(table=table)
        table_extractor = TableExtractor(table_locator=container_table_locator)

        container_no_list = []
        for left in container_table_locator.iter_left_header():
            container_no_text = table_extractor.extract_cell("Container Number", left)
            # container_no_text: OOLU843521-8
            container_id, check_no = container_no_text.split("-")
            container_no_list.append({"container_id": container_id, "container_no": f"{container_id}{check_no}"})
        return container_no_list


class SummaryRightTableLocator(BaseTable):
    TD_TITLE_INDEX = 0
    TD_DATA_INDEX = 1

    def parse(self, table: Selector):
        tr_list = table.css("tr")

        for tr in tr_list:
            td_list = tr.css("td")
            if not td_list or len(td_list) != 2:
                continue

            title_td = td_list[self.TD_TITLE_INDEX]
            data_td = td_list[self.TD_DATA_INDEX]

            title_not_strip = title_td.css("::text").get()
            title = title_not_strip.strip() if isinstance(title_not_strip, str) else ""
            self.add_left_header_set(title)
            td_dict = self._td_map.setdefault(0, {})
            td_dict[title] = data_td


class RoutingTableLocator(BaseTable):
    """
    +-------------------------------------+ <tbody>
    | Title 1  | Title 2  | ... |   <th>  | <tr>
    +----------+----------+-----+---------+
    | Data 1-1 | Data 2-1 |     |   <td>  | <tr>
    +----------+----------+-----+---------+
    | Data 1-2 | Data 2-2 |     |   <td>  | <tr>
    +----------+----------+-----+---------+
    | ...      | ...      |     |   <td>  | <tr>
    +----------+----------+-----+---------+ </tbody>
    """

    TR_TITLE_INDEX = 0
    TR_DATA_START_INDEX = 1

    FIRST_LEFT_HEADER = 0
    LAST_LEFT_HEADER = -1

    def parse(self, table: scrapy.Selector):
        title_tr = table.css("tr")[self.TR_TITLE_INDEX]
        data_trs = table.css("tr")[self.TR_DATA_START_INDEX :]
        self._left_header_set = set(range(len(data_trs)))

        raw_title_list = title_tr.css("th::text").getall()
        title_list = [title.strip() for title in raw_title_list if isinstance(title, str)]

        for title_index, title in enumerate(title_list):
            data_index = title_index

            self._td_map[title] = []
            for data_tr in data_trs:
                data_td = data_tr.css("td")[data_index]
                self._td_map[title].append(data_td)


class ContainerTableLocator(BaseTable):
    """
    +---------+---------+-----+-------------------------+-----+ <tbody>  -----+
    | Title 1 | Title 2 | ... |      Latest Event       | ... | <tr> <th>     |
    +---------+---------+-----+-------------------------+-----+               |
    |         |         |     | Event | Location | Time |     | <tr> <th>     |
    +---------+---------+-----+-------------------------+-----+               |
    | Data 1  | Data 2  | ... | Data  |   Data   | Data | ... | <tr> <td>     |
    +---------+---------+-----+-------------------------+-----+ <\tbody> -----+
    """

    TR_MAIN_TITLE_INDEX = 0
    TR_SUB_TITLE_INDEX = 1
    TR_DATA_START_INDEX = 2

    def parse(self, table: scrapy.Selector):
        tr_list = table.xpath("./tr") or table.xpath("./tbody/tr")

        main_title_list = tr_list[self.TR_MAIN_TITLE_INDEX].css("th::text").getall()
        sub_title_list = tr_list[self.TR_SUB_TITLE_INDEX].css("th::text").getall()
        data_tr_list = tr_list[self.TR_DATA_START_INDEX :]
        self._left_header_set = set(range(len(data_tr_list)))

        title_list = []
        for main_title_index, main_title in enumerate(main_title_list):
            main_title = main_title.strip() if isinstance(main_title, str) else ""

            if main_title == "Latest Event":
                sub_title_list = [sub.strip() for sub in sub_title_list if isinstance(sub, str)]
                title_list.extend(sub_title_list)
            else:
                title_list.append(main_title)

        for title_index, title in enumerate(title_list):
            data_index = title_index

            self._td_map[title] = []
            for data_tr in data_tr_list:
                data_td = data_tr.css("td")[data_index]
                self._td_map[title].append(data_td)


class VesselVoyageTdExtractor(BaseTableCellExtractor):
    def __init__(self, info_pack: Dict) -> None:
        super().__init__()
        self._info_pack = info_pack

    def extract(self, cell: Selector):
        text_list = cell.css("::text").getall()

        if len(text_list) != 2:
            FormatError(
                **self._info_pack,
                reason=f"Unknown Vessel Voyage td format: `{text_list}`",
            )

        vessel = self._parse_vessel(text_list[0])

        return {
            "vessel": vessel,
            "voyage": text_list[1].strip(),
        }

    def _parse_vessel(self, text):
        """
        Sample 1:
            text = (
                '\n'
                '\t\t\t\t\t\t\t\t\t\t\t\t\t\t  ECC2\n'
                '\t\t\t\t\t\t\t\t\t\t\t\t\t\t\t\t  EVER LEADER\xa0\n'
                '\t\t\t\t\t\t\t\t\t\t\t\t\t\t\t\t  '
            )
            result = 'EVER LEADER'

        Sample 2:
            text = (
                '\n'
                '\t\t\t\t\t\t\t\t\t\t\t\t\t\t  SC2\n'
                '\t\t\t\t\t\t\t\t\t\t\t\t\t\t\t\t  XIN YING KOU\xa0\n'
                '\t\t\t\t\t\t\t\t\t\t\t\t\t\t\t\t  '
            )
            result = 'XIN YING KOU'
        """
        lines = text.strip().split("\n")

        vessel = lines[1].strip()
        return vessel


class PolPodTdExtractor(BaseTableCellExtractor):
    def __init__(self, info_pack: Dict) -> None:
        super().__init__()
        self._info_pack = info_pack

    def extract(self, cell: Selector):
        text_list = cell.css("::text").getall()

        if len(text_list) < 4:
            raise FormatError(
                **self._info_pack,
                reason=f"Unknown Pol or Pod td format: `{text_list}`",
            )

        return {
            "port": text_list[0].strip(),
            "time_str": text_list[2].strip(),
            "status": text_list[3].strip(),
        }


class DelivTdExtractor(BaseTableCellExtractor):
    def __init__(self, info_pack: Dict) -> None:
        super().__init__()
        self._info_pack = info_pack

    def extract(self, cell: Selector):
        text_list = cell.css("::text").getall()

        if len(text_list) < 3:
            raise FormatError(
                **self._info_pack,
                reason=f"Unknown Deliv td format: `{text_list}`",
            )

        return {
            "port": text_list[0].strip(),
            "time_str": text_list[1].strip(),
            "status": text_list[2].strip(),
        }


class ContainerStatusRule(BaseRoutingRule):
    name = "CONTAINER_STATUS"

    def __init__(self, content_getter: ContentGetter):
        self._content_getter = content_getter

    @classmethod
    def build_request_option(
        cls,
        task_id: str,
        container_no: str,
        click_element_css: str,
        terminal_pod: Optional[str],
        terminal_deliv: Optional[str],
    ) -> RequestOption:
        return RequestOption(
            rule_name=cls.name,
            method=RequestOption.METHOD_GET,
            url=DUMMY_URL_DICT["eval_edi"],
            meta={
                "task_id": task_id,
                "container_no": container_no,
                "click_element_css": click_element_css,
                "terminal_pod": terminal_pod,
                "terminal_deliv": terminal_deliv,
            },
        )

    def get_save_name(self, response) -> str:
        container_no = response.meta["container_no"]
        return f"{self.name}_{container_no}.html"

    def handle(self, response):
        task_id = response.meta["task_id"]
        container_no = response.meta["container_no"]
        click_element_css = response.meta["click_element_css"]
        terminal_pod = response.meta["terminal_pod"]
        terminal_deliv = response.meta["terminal_deliv"]

        info_pack = {
            "task_id": task_id,
            "search_no": container_no,
            "search_type": SEARCH_TYPE_CONTAINER,
        }

        try:
            self._content_getter.find_container_btn_and_click(container_btn_css=click_element_css)
            time.sleep(10)
        except ReadTimeoutError:
            url = self._content_getter.get_current_url()
            self._content_getter.quit()
            raise TimeOutError(
                **info_pack,
                reason=TIMEOUT_DESC.format(action=f"connecting to {url}"),
            )

        response = Selector(text=self._content_getter.get_page_source())

        for item in self._handle_response(
            response=response, terminal_pod=terminal_pod, terminal_deliv=terminal_deliv, info_pack=info_pack
        ):
            yield item

    def _handle_response(self, response, terminal_pod: Optional[str], terminal_deliv: Optional[str], info_pack: Dict):
        container_no = info_pack["search_no"]
        title_container_no = self._extract_container_no(response, info_pack=info_pack)

        if title_container_no != container_no:
            raise FormatError(
                **info_pack,
                reason=f"Container no mismatch: website={title_container_no}, ours={info_pack['search_no']}",
            )

        locator = _PageLocator(info_pack=info_pack)
        selectors_map = locator.locate_selectors(response=response)
        detention_info = self._extract_detention_info(selectors_map, info_pack=info_pack)

        yield ContainerItem(
            container_key=container_no,
            container_no=container_no,
            last_free_day=detention_info["last_free_day"] or None,
            det_free_time_exp_date=detention_info["det_free_time_exp_date"] or None,
            terminal_pod=LocationItem(name=terminal_pod),
            terminal_deliv=LocationItem(name=terminal_deliv),
        )

        container_status_list = self._extract_container_status_list(selectors_map)
        for container_status in container_status_list:
            event = container_status["event"].strip()
            facility = container_status["facility"]

            if facility:
                description = f"{event} ({facility})"
            else:
                description = event

            yield ContainerStatusItem(
                container_key=container_no,
                description=description,
                location=LocationItem(name=container_status["location"]),
                transport=container_status["transport"],
                local_date_time=container_status["local_date_time"],
            )

    def _extract_container_no(self, response: Selector, info_pack: Dict):
        container_no_text = response.css("td.groupTitle.fullByDraftCntNumber::text").get()
        pattern = re.compile(r"^Detail\s+of\s+OOCL\s+Container\s+(?P<container_id>\w+)-(?P<check_no>\d+)\s+$")
        match = pattern.match(container_no_text)
        if not match:
            raise FormatError(
                **info_pack,
                reason=f"Unknown container_no_text: `{container_no_text}`",
            )

        return match.group("container_id") + match.group("check_no")

    def _extract_detention_info(self, selectors_map: Dict[str, scrapy.Selector], info_pack: Dict):
        table = selectors_map.get("detail:detention_right_table", None)
        if table is None:
            return {
                "last_free_day": "",
                "det_free_time_exp_date": "",
            }

        table_locator = DestinationTableLocator()
        table_locator.parse(table=table)
        table_extractor = TableExtractor(table_locator=table_locator)
        td_extractor = DetentionDateTdExtractor(info_pack=info_pack)

        if table_locator.has_header(left="Demurrage Last Free Date:"):
            lfd_info = table_extractor.extract_cell(left="Demurrage Last Free Date:", extractor=td_extractor)
            _, lfd = get_est_and_actual(status=lfd_info["status"], time_str=lfd_info["time_str"], info_pack=info_pack)
        else:
            lfd = ""

        if table_locator.has_header(left="Detention Last Free Date:"):
            det_lfd_info = table_extractor.extract_cell(left="Detention Last Free Date:", extractor=td_extractor)
            _, det_lfd = get_est_and_actual(
                status=det_lfd_info["status"], time_str=det_lfd_info["time_str"], info_pack=info_pack
            )
        else:
            det_lfd = ""

        return {
            "last_free_day": lfd,
            "det_free_time_exp_date": det_lfd,
        }

    def _extract_container_status_list(self, selectors_map: Dict[str, scrapy.Selector]):
        table = selectors_map.get("detail:container_status_table", None)
        if table is None:
            return []

        table_locator = ContainerStatusTableLocator()
        table_locator.parse(table=table)
        table_extractor = TableExtractor(table_locator=table_locator)
        first_text_extractor = FirstTextTdExtractor()
        span_extractor = FirstTextTdExtractor(css_query="span::text")

        container_status_list = []
        for left in table_locator.iter_left_header():
            container_status_list.append(
                {
                    "event": table_extractor.extract_cell(top="Event", left=left, extractor=first_text_extractor),
                    "facility": table_extractor.extract_cell(top="Facility", left=left, extractor=first_text_extractor),
                    "location": table_extractor.extract_cell(top="Location", left=left, extractor=span_extractor),
                    "transport": table_extractor.extract_cell(top="Mode", left=left, extractor=first_text_extractor)
                    or None,
                    "local_date_time": table_extractor.extract_cell(top="Time", left=left, extractor=span_extractor),
                }
            )
        return container_status_list


class ContainerStatusTableLocator(BaseTable):
    """
    +--------------------------------------+ <tbody>
    | Title 1  | Title 2  | ... | Title N  | <tr> <th>
    +----------+----------+-----+----------+
    | Data 1,1 | Data 2,1 | ... | Data N,1 | <tr> <td>
    +----------+----------+-----+----------+
    | Data 1,2 | Data 2,2 | ... | Data N,2 | <tr> <td>
    +----------+----------+-----+----------+
    | ...      | ...      | ... | ...      | <tr> <td>
    +----------+----------+-----+----------+
    | Data 1,M | Data 2,M | ... | Data N,M | <tr> <td>
    +----------+----------+-----+----------+ </tbody>
    """

    DATA_START_TR_INDEX = 1

    def parse(self, table: scrapy.Selector):
        title_list = table.css("th::text").getall()
        data_tr_list = table.css("tr")[self.DATA_START_TR_INDEX :]
        self._left_header_set = set(range(len(data_tr_list)))

        for title_index, title in enumerate(title_list):
            data_index = title_index

            title = title.strip()
            self._td_map[title] = []
            for data_tr in data_tr_list:
                data_td = data_tr.css("td")[data_index]
                self._td_map[title].append(data_td)


class DestinationTableLocator(BaseTable):
    """
    +--------------------------------+ <tbody>
    | Title 1 | Data 1,1  | Data 1,2 | <tr> <td>
    +---------+-----------+----------+
    | Title 2 | Data 2,1  | Data 2,2 | <tr> <td>
    +---------+-----------+----------+
    | Title 3 | Data 3,1  | Data 3,2 | <tr> <td>
    +---------+-----------+----------+
    | ...     |           |          | <tr> <td>
    +---------+-----------+----------+
    | Title N | Data N,1  | Data N,2 | <tr> <td>
    +---------+-----------+----------+ </tbody>
    """

    TITLE_TD_INDEX = 0
    DATA_NEEDED_TD_INDEX = 2

    def parse(self, table: scrapy.Selector):
        tr_list = table.css("tr")

        for tr in tr_list:
            td_list = tr.css("td")

            title_td = td_list[self.TITLE_TD_INDEX]
            title = title_td.css("::text").get()
            title = title.strip() if isinstance(title, str) else ""
            self.add_left_header_set(title)
            td_dict = self._td_map.setdefault(0, {})
            td_dict[title] = td_list[self.DATA_NEEDED_TD_INDEX]


class DetentionDateTdExtractor(BaseTableCellExtractor):
    def __init__(self, info_pack: Dict) -> None:
        super().__init__()
        self._info_pack = info_pack

    def extract(self, cell: Selector):
        text_list = cell.css("::text").getall()
        text_list_len = len(text_list)

        if text_list_len != 2 or text_list_len != 1:
            FormatError(
                **self._info_pack,
                reason=f"Unknown last free day td format: `{text_list}`",
            )

        return {
            "time_str": text_list[0].strip(),
            "status": text_list[1].strip() if text_list_len == 2 else "",
        }


# -------------------------------------------------------------------------------


class _PageLocator:
    def __init__(self, info_pack: Dict) -> None:
        self._info_pack = info_pack

    def locate_selectors(self, response: scrapy.Selector):
        tables = response.css("table.groupTable")

        # summary
        summary_rule = CssQueryTextStartswithMatchRule(css_query="td.groupTitle::text", startswith="Summary")
        summary_table = find_selector_from(selectors=tables, rule=summary_rule)
        if not summary_table:
            raise FormatError(
                **self._info_pack,
                reason="Can not find summary table !!!",
            )
        summary_selectors_map = self._locate_selectors_from_summary(summary_table=summary_table)

        # detail (may not exist)
        detail_rule = CssQueryTextStartswithMatchRule(
            css_query="td.groupTitle::text", startswith="Detail of OOCL Container"
        )
        detail_table = find_selector_from(selectors=tables, rule=detail_rule)
        if detail_table:
            detail_selectors_map = self._locate_selectors_from_detail(detail_table=detail_table)
        else:
            detail_selectors_map = {}

        return {
            **summary_selectors_map,
            **detail_selectors_map,
        }

    def _locate_selectors_from_summary(self, summary_table: scrapy.Selector):
        # top table
        top_table = summary_table.xpath("./tr/td/table") or summary_table.xpath("./tbody/tr/td/table")
        if not top_table:
            raise FormatError(
                **self._info_pack,
                reason="Can not find top_table !!!",
            )

        top_inner_tables = top_table.xpath("./tr/td") or top_table.xpath("./tbody/tr/td")
        if len(top_inner_tables) != 2:
            raise FormatError(
                **self._info_pack,
                reason=f"Amount of top_inner_tables not right: `{len(top_inner_tables)}`",
            )

        # bottom table
        bottom_table = summary_table.css("div#summaryDiv > table")
        if not bottom_table:
            raise FormatError(
                **self._info_pack,
                reason="Can not find container_outer_table !!!",
            )

        bottom_inner_tables = bottom_table.css("tr table")
        if not bottom_inner_tables:
            raise FormatError(
                **self._info_pack,
                reason="Can not find container_inner_table !!!",
            )

        return {
            "summary:main_left_table": top_inner_tables[0],
            "summary:main_right_table": top_inner_tables[1],
            "summary:container_table": bottom_inner_tables[0],
        }

    def _locate_selectors_from_detail(self, detail_table: scrapy.Selector):
        # routing tab
        routing_tab = detail_table.css("div#Tab1")
        if not routing_tab:
            raise FormatError(
                **self._info_pack,
                reason="Can not find routing_tab !!!",
            )

        routing_table = routing_tab.css("table#eventListTable")
        if not routing_table:
            raise FormatError(
                **self._info_pack,
                reason="Can not find routing_table !!!",
            )

        # equipment tab
        equipment_tab = detail_table.css("div#Tab2")
        if not equipment_tab:
            raise FormatError(
                **self._info_pack,
                reason="Can not find equipment_tab !!!",
            )

        equipment_table = equipment_tab.css("table#eventListTable")
        if not equipment_table:
            raise FormatError(
                **self._info_pack,
                reason="Can not find equipment_table !!!",
            )

        # detention tab
        detention_tab = detail_table.css("div#Tab3")
        if not detention_tab:
            raise FormatError(
                **self._info_pack,
                reason="Can not find detention_tab !!!",
            )

        detention_tables = self._locate_detail_detention_tables(detention_tab=detention_tab)

        return {
            "detail:routing_table": routing_table,
            "detail:container_status_table": equipment_table,
            "detail:detention_right_table": detention_tables[1],
        }

    def _locate_detail_detention_tables(self, detention_tab: scrapy.Selector):
        inner_parts = detention_tab.xpath("./table/tr/td/table") or detention_tab.xpath("./table/tbody/tr/td/table")
        if len(inner_parts) != 2:
            raise FormatError(
                **self._info_pack,
                reason=f"Amount of detention_inner_parts not right: `{len(inner_parts)}`",
            )

        title_part, content_part = inner_parts

        detention_tables = content_part.xpath("./tr/td/table/tr/td/table") or content_part.xpath(
            "./tbody/tr/td/table/tbody/tr/td/table"
        )
        if len(detention_tables) != 2:
            raise FormatError(
                **self._info_pack,
                reason=f"Amount of detention tables does not right: {len(detention_tables)}",
            )

        return detention_tables


def get_est_and_actual(status, time_str, info_pack: Dict):
    if status == "(Actual)":
        estimate, actual = None, time_str
    elif status == "(Estimated)":
        estimate, actual = time_str, ""
    elif status == "":
        estimate, actual = None, ""
    else:
        raise FormatError(
            **info_pack,
            reason=f"Unknown status format: `{status}`",
        )

    return estimate, actual


# def get_multipart_body(form_data, boundary):
#     body = ""
#     for index, key in enumerate(form_data):
#         body += f"--{boundary}\r\n" f'Content-Disposition: form-data; name="{key}"\r\n' f"\r\n" f"{form_data[key]}\r\n"
#     body += f"--{boundary}--"
#     return body<|MERGE_RESOLUTION|>--- conflicted
+++ resolved
@@ -3,12 +3,7 @@
 import os
 import re
 import time
-<<<<<<< HEAD
-from typing import Dict
-=======
-from io import BytesIO
 from typing import Dict, Optional
->>>>>>> d57df4a3
 
 from PIL import Image
 import cv2
