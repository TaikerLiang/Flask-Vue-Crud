--- conflicted
+++ resolved
@@ -229,18 +229,8 @@
     def get_save_name(self, response) -> str:
         return f"{self.name}.html"
 
-<<<<<<< HEAD
     def _handle_detail_page(self, idx: int, info_pack: Dict):
         page_source = asyncio.get_event_loop().run_until_complete(self.driver.go_detail_page(idx + 2))
-=======
-    def handle_detail_page(self, idx):
-        try:
-            page_source = asyncio.get_event_loop().run_until_complete(self.driver.go_detail_page(idx + 2))
-        except CarrierResponseFormatError:
-            # This exception is used to notify that the link of detail page is disappeared, thus no handling continued
-            return
-
->>>>>>> 2742be32
         detail_selector = Selector(text=page_source)
         date_information = self._extract_date_information(response=detail_selector, info_pack=info_pack)
 
