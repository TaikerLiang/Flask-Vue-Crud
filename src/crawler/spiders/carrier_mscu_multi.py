import dataclasses
from datetime import datetime
import json
import re
import time
from typing import Dict, List

import scrapy

<<<<<<< HEAD
from crawler.core.base_new import (
    DUMMY_URL_DICT,
    RESULT_STATUS_ERROR,
    SEARCH_TYPE_BOOKING,
    SEARCH_TYPE_MBL,
)
from crawler.core.description import (
    DATA_NOT_FOUND_DESC,
    MAX_RETRY_DESC,
    SUSPICIOUS_OPERATION_DESC,
)
=======
from crawler.core.base_new import DUMMY_URL_DICT, SEARCH_TYPE_BOOKING, SEARCH_TYPE_MBL
>>>>>>> d57df4a3
from crawler.core.exceptions_new import (
    FormatError,
    MaxRetryError,
    SuspiciousOperationError,
)
from crawler.core.items_new import DataNotFoundItem, EndItem
from crawler.core.proxy_new import HydraproxyProxyManager
from crawler.core.table import BaseTable, TableExtractor
from crawler.core_carrier.base_spiders_new import BaseMultiCarrierSpider
from crawler.core_carrier.items_new import (
    BaseCarrierItem,
    ContainerItem,
    ContainerStatusItem,
    DebugItem,
    LocationItem,
    MblItem,
)
from crawler.core_carrier.request_helpers_new import RequestOption
from crawler.core_carrier.rules import BaseRoutingRule, RuleManager

URL = "https://www.msc.com"
MAX_RETRY_COUNT = 10


@dataclasses.dataclass
class Restart:
    search_nos: list
    task_ids: list
    reason: str = ""


class CarrierMscuSpider(BaseMultiCarrierSpider):
    name = "carrier_mscu_multi"
    custom_settings = {
        **BaseMultiCarrierSpider.custom_settings,  # type: ignore
        "CONCURRENT_REQUESTS": "1",
    }

    def __init__(self, *args, **kwargs):
        super(CarrierMscuSpider, self).__init__(*args, **kwargs)

        self._retry_count = 0

        bill_rules = [
            # HomePageRoutingRule(search_type=SEARCH_TYPE_MBL),
            MainRoutingRule(search_type=SEARCH_TYPE_MBL),
            NextRoundRoutingRule(),
        ]

        booking_rules = [
            # HomePageRoutingRule(search_type=SEARCH_TYPE_BOOKING),
            MainRoutingRule(search_type=SEARCH_TYPE_BOOKING),
            NextRoundRoutingRule(),
        ]

        if self.search_type == SEARCH_TYPE_MBL:
            self._search_mode = "0"
            self._rule_manager = RuleManager(rules=bill_rules)
        elif self.search_type == SEARCH_TYPE_BOOKING:
            self._search_mode = "1"
            self._rule_manager = RuleManager(rules=booking_rules)

        self._proxy_manager = HydraproxyProxyManager(session="mscu", logger=self.logger)

    def start(self):
        option = self._prepare_start(search_nos=self.search_nos, task_ids=self.task_ids)
        yield self._build_request_by(option=option)

    def _prepare_start(self, search_nos: List, task_ids: List):
        self._proxy_manager.renew_proxy(allow_reset=True)
        option = MainRoutingRule.build_request_option(
            search_nos=search_nos, task_ids=task_ids, search_mode=self._search_mode
        )
        # option = HomePageRoutingRule.build_request_option(search_nos=search_nos, task_ids=task_ids)
        proxy_option = self._proxy_manager.apply_proxy_to_request_option(option=option)
        return proxy_option

    def _prepare_restart(self, search_nos: List, task_ids: List, reason: str):
        if self._retry_count >= MAX_RETRY_COUNT:
            self._retry_count = 0
            option = NextRoundRoutingRule.build_request_option(
                search_nos=search_nos, task_ids=task_ids, search_mode=self._search_mode
            )
            return self._proxy_manager.apply_proxy_to_request_option(option)
        else:
            self._retry_count += 1
            self.logger.warning(f"----- {reason}, try new proxy and restart")
            return self._prepare_start(search_nos=search_nos, task_ids=task_ids)

    def parse(self, response):
        yield DebugItem(info={"meta": dict(response.meta)})

        routing_rule = self._rule_manager.get_rule_by_response(response=response)

        save_name = routing_rule.get_save_name(response=response)
        self._saver.save(to=save_name, text=response.text)

        for result in routing_rule.handle(response=response):
            if isinstance(result, (BaseCarrierItem, DataNotFoundItem, EndItem)):
                yield result
            elif isinstance(result, RequestOption):
                if result.rule_name == "NEXT_ROUND":
                    self._retry_count = 0

                proxy_option = self._proxy_manager.apply_proxy_to_request_option(result)
                yield self._build_request_by(option=proxy_option)
            elif isinstance(result, Restart):
                search_nos = result.search_nos
                task_ids = result.task_ids
                if self._retry_count >= MAX_RETRY_COUNT:
                    err = MaxRetryError(
                        task_id=task_ids[0],
                        search_no=search_nos[0],
                        search_type=self.search_type,
                        reason=MAX_RETRY_DESC.format(action="proxy", times=MAX_RETRY_COUNT),
                    )
                    yield err.build_error_data()
                option = self._prepare_restart(search_nos=search_nos, task_ids=task_ids, reason=result.reason)
                yield self._build_request_by(option=option)
            else:
                raise RuntimeError()

    def _build_request_by(self, option: RequestOption):
        meta = {
            RuleManager.META_CARRIER_CORE_RULE_NAME: option.rule_name,
            **option.meta,
        }

        if option.method == RequestOption.METHOD_GET:
            return scrapy.Request(
                url=option.url,
                meta=meta,
                dont_filter=True,
            )

        # elif option.method == RequestOption.METHOD_POST_FORM:
        #     return scrapy.FormRequest(
        #         url=option.url,
        #         formdata=option.form_data,
        #         meta=meta,
        #         dont_filter=True,
        #     )
        else:
            zip_list = list(zip(meta["task_ids"], meta["search_nos"]))
            raise SuspiciousOperationError(
                task_id=meta["task_ids"][0],
                reason=SUSPICIOUS_OPERATION_DESC.format(method=option.method)
                + f", on (task_id, search_no): {zip_list}",
            )


# -------------------------------------------------------------------------------


class MainRoutingRule(BaseRoutingRule):
    name = "MAIN"

    def __init__(self, search_type) -> None:
        self._search_type = search_type

    @classmethod
    def build_request_option(cls, search_nos: List, task_ids: List, search_mode: str) -> RequestOption:
        return RequestOption(
            rule_name=cls.name,
            method=RequestOption.METHOD_GET,
            url=f"{URL}/api/feature/tools/TrackingInfo?trackingNumber={search_nos[0]}&trackingMode={search_mode}",
            meta={
                "search_nos": search_nos,
                "task_ids": task_ids,
                "search_mode": search_mode,
            },
        )

    def get_save_name(self, response) -> str:
        return f"{self.name}.html"

    def handle(self, response):
        task_ids = response.meta["task_ids"]
        search_nos = response.meta["search_nos"]
        search_mode = response.meta["search_mode"]
        info_pack = {
            "task_id": task_ids[0],
            "search_no": search_nos[0],
            "search_type": self._search_type,
        }

<<<<<<< HEAD
        if self._is_search_no_invalid(response=response):
            yield DataNotFoundItem(
                task_id=task_ids[0],
                search_type=self._search_type,
                search_no=search_nos[0],
                status=RESULT_STATUS_ERROR,
                detail=DATA_NOT_FOUND_DESC,
            )
            yield NextRoundRoutingRule.build_request_option(search_nos=search_nos, task_ids=task_ids)
            return

        extractor = Extractor(info_pack=info_pack)
        place_of_deliv_set = set()

        try:
            container_selector_map_list = extractor.locate_container_selector(response=response)
        except FormatError as e:
            yield DebugItem(info=repr(e))
=======
        json_response = json.loads(response.text)
        if not json_response["IsSuccess"]:
            time.sleep(5)
>>>>>>> d57df4a3
            yield Restart(
                search_nos=search_nos,
                task_ids=task_ids,
                reason="'IsSuccess' field of response data is False, sleep and retry",
            )
            return

        data = json_response["Data"]
        if data["TrackingNumber"] != search_nos[0]:
            raise FormatError(
                **info_pack,
                reason=f"Search number not match, ours={search_nos[0]}, website's={data['TrackingNumber']}",
            )

        main_info = self._extract_main_info(data=data, task_id=task_ids[0], info_pack=info_pack)
        yield MblItem(**main_info)

        current_date = datetime.strptime(data["CurrentDate"], "%d/%m/%Y")
        bill_data = data["BillOfLadings"][0]
        container_data_list = bill_data["ContainersInfo"]
        for container_data in container_data_list:
            yield ContainerItem(
                task_id=task_ids[0],
                container_key=container_data["ContainerNumber"],
                container_no=container_data["ContainerNumber"],
            )

            status_info_list = self._extract_status_info(
                status_data_list=container_data["Events"],
                current_date=current_date,
                task_id=task_ids[0],
                container_no=container_data["ContainerNumber"],
            )
            for status_info in status_info_list:
                yield ContainerStatusItem(**status_info)

        yield EndItem(task_id=task_ids[0])
        yield NextRoundRoutingRule.build_request_option(
            search_nos=search_nos, task_ids=task_ids, search_mode=search_mode
        )

    def _extract_main_info(self, data: Dict, task_id: str, info_pack: Dict):
        info = {}
        bill_data = data["BillOfLadings"][0]
        main_data = bill_data["GeneralTrackingInfo"]

        if self._search_type == SEARCH_TYPE_MBL:
            info["mbl_no"] = data["TrackingNumber"]
        else:
            info["booking_no"] = data["TrackingNumber"]

        info["task_id"] = task_id
        info["pol"] = LocationItem(name=main_data["PortOfLoad"])
        info["pod"] = LocationItem(name=main_data["PortOfDischarge"])
        info["place_of_deliv"] = LocationItem(name=main_data["ShippedTo"])

        pattern = re.compile(r"^Tracking results provided by MSC on (?P<latest_update>.+)$")
        m = pattern.match(data["TrackingResultsLabel"])
        if not m:
            raise FormatError(
                **info_pack, reason=f"Unknown latest update message format: `{bill_data['TrackingResultsLabel']}`"
            )
        else:
            info["latest_update"] = m.group("latest_update").strip()

        return info

    def _extract_status_info(
        self, status_data_list: List[Dict], current_date: datetime, task_id: str, container_no: str
    ):
        status_info_list = []
        for status_data in status_data_list:
            if len(status_data["Detail"]) == 2:
                vessel, voyage = status_data["Detail"]
            else:
                vessel, voyage = None, None

            event_date = datetime.strptime(status_data["Date"], "%d/%m/%Y")

            status_info_list.append(
                {
                    "task_id": task_id,
                    "container_key": container_no,
                    "description": status_data["Description"],
                    "local_date_time": status_data["Date"],
                    "location": LocationItem(name=status_data["Location"]),
                    "vessel": vessel,
                    "voyage": voyage,
                    "est_or_actual": "E" if event_date > current_date else "A",
                }
            )

        return status_info_list


# class HomePageRoutingRule(BaseRoutingRule):
#     name = "HOME_PAGE"

#     def __init__(self, search_type):
#         self._search_type = search_type

#     @classmethod
#     def build_request_option(cls, search_nos: List, task_ids: List) -> RequestOption:
#         return RequestOption(
#             rule_name=cls.name,
#             method=RequestOption.METHOD_GET,
#             url="https://www.msc.com/track-a-shipment?agencyPath=twn",
#             meta={
#                 "search_nos": search_nos,
#                 "task_ids": task_ids,
#             },
#         )

#     def get_save_name(self, response) -> str:
#         return f"{self.name}.html"

#     def handle(self, response):
#         task_ids = response.meta["task_ids"]
#         search_nos = response.meta["search_nos"]

#         view_state = response.css("input#__VIEWSTATE::attr(value)").get()
#         validation = response.css("input#__EVENTVALIDATION::attr(value)").get()

#         yield MainRoutingRule.build_request_option(
#             search_nos=search_nos,
#             view_state=view_state,
#             validation=validation,
#             task_ids=task_ids,
#             search_type=self._search_type,
#         )


# # -------------------------------------------------------------------------------


# class MainRoutingRule(BaseRoutingRule):
#     name = "MAIN"

#     def __init__(self, search_type):
#         self._search_type = search_type

#     @classmethod
#     def build_request_option(
#         cls, search_nos: List, task_ids: List, view_state, validation, search_type
#     ) -> RequestOption:
#         drop_down_field = "containerbilloflading" if search_type == SEARCH_TYPE_MBL else "bookingnumber"
#         form_data = {
#             "__EVENTTARGET": "ctl00$ctl00$plcMain$plcMain$TrackSearch$hlkSearch",
#             "__EVENTVALIDATION": validation,
#             "__VIEWSTATE": view_state,
#             "ctl00$ctl00$plcMain$plcMain$TrackSearch$txtBolSearch$TextField": search_nos[0],
#             "ctl00$ctl00$plcMain$plcMain$TrackSearch$fldTrackingType$DropDownField": drop_down_field,
#         }

#         return RequestOption(
#             rule_name=cls.name,
#             method=RequestOption.METHOD_POST_FORM,
#             form_data=form_data,
#             url="https://www.msc.com/track-a-shipment?agencyPath=twn",
#             meta={
#                 "search_nos": search_nos,
#                 "task_ids": task_ids,
#             },
#         )

#     def get_save_name(self, response) -> str:
#         return f"{self.name}.html"

#     def handle(self, response):
#         task_ids = response.meta["task_ids"]
#         search_nos = response.meta["search_nos"]
#         info_pack = {
#             "task_id": task_ids[0],
#             "search_no": search_nos[0],
#             "search_type": self._search_type,
#         }

#         if self._is_search_no_invalid(response=response):
#             yield DataNotFoundItem(
#                 task_id=task_ids[0],
#                 search_type=self._search_type,
#                 search_no=search_nos[0],
#                 status=RESULT_STATUS_ERROR,
#                 detail="Data was not found",
#             )
#             yield NextRoundRoutingRule.build_request_option(search_nos=search_nos, task_ids=task_ids)
#             return

#         extractor = Extractor(info_pack=info_pack)
#         place_of_deliv_set = set()

#         try:
#             container_selector_map_list = extractor.locate_container_selector(response=response)
#         except FormatError as e:
#             yield DebugItem(info=repr(e))
#             yield Restart(
#                 search_nos=search_nos,
#                 task_ids=task_ids,
#                 reason="format error when locating container_selector_map_list",
#             )
#             return

#         for container_selector_map in container_selector_map_list:
#             try:
#                 container_no = extractor.extract_container_no(container_selector_map)

#                 yield ContainerItem(
#                     task_id=task_ids[0],
#                     container_key=container_no,
#                     container_no=container_no,
#                 )

#                 container_status_list = extractor.extract_container_status_list(container_selector_map)

#                 for container_status in container_status_list:
#                     yield ContainerStatusItem(
#                         task_id=task_ids[0],
#                         container_key=container_no,
#                         description=container_status["description"],
#                         local_date_time=container_status["local_date_time"],
#                         location=LocationItem(name=container_status["location"]),
#                         vessel=container_status["vessel"] or None,
#                         voyage=container_status["voyage"] or None,
#                         est_or_actual=container_status["est_or_actual"],
#                     )

#                 container_info = extractor.extract_container_info(container_selector_map)
#                 place_of_deliv_set.add(container_info["place_of_deliv"])

#             except FormatError as e:
#                 yield e.build_error_data()

#         if not place_of_deliv_set:
#             place_of_deliv = None
#         elif len(place_of_deliv_set) == 1:
#             place_of_deliv = list(place_of_deliv_set)[0] or None
#         else:
#             yield FormatError(reason=f"Different place_of_deliv: `{place_of_deliv_set}`").build_error_data()
#             yield NextRoundRoutingRule.build_request_option(search_nos=search_nos, task_ids=task_ids)
#             return

#         try:
#             main_info = extractor.extract_main_info(response=response)
#         except FormatError as e:
#             yield DebugItem(info=repr(e))
#             yield Restart(search_nos=search_nos, task_ids=task_ids, reason="format error when extracting main info")
#             return

#         latest_update = extractor.extract_latest_update(response=response)

#         mbl_item = MblItem(
#             task_id=task_ids[0],
#             pol=LocationItem(name=main_info["pol"]),
#             pod=LocationItem(name=main_info["pod"]),
#             etd=main_info["etd"],
#             eta=container_info["eta"],
#             vessel=main_info["vessel"],
#             place_of_deliv=LocationItem(name=place_of_deliv),
#             latest_update=latest_update,
#         )
#         if self._search_type == SEARCH_TYPE_MBL:
#             mbl_item["mbl_no"] = search_nos[0]
#         else:
#             mbl_item["booking_no"] = search_nos[0]
#         yield mbl_item

#         yield EndItem(task_id=task_ids[0])
#         yield NextRoundRoutingRule.build_request_option(search_nos=search_nos, task_ids=task_ids)

#     def _is_search_no_invalid(self, response: scrapy.Selector):
#         error_message = response.css("div#ctl00_ctl00_plcMain_plcMain_pnlTrackingResults > h3::text").get()
#         possible_prefix = ["Your reference number was not found", "We are unable to"]
#         for prefix in possible_prefix:
#             if error_message and prefix in error_message:
#                 return True
#         return False


class NextRoundRoutingRule(BaseRoutingRule):
    name = "NEXT_ROUND"

    @classmethod
    def build_request_option(cls, search_nos: List, task_ids: List, search_mode: str) -> RequestOption:
        return RequestOption(
            rule_name=cls.name,
            method=RequestOption.METHOD_GET,
            url=DUMMY_URL_DICT["eval_edi"],
            meta={
                "search_nos": search_nos,
                "task_ids": task_ids,
                "search_mode": search_mode,
            },
        )

    def handle(self, response):
        task_ids = response.meta["task_ids"]
        search_nos = response.meta["search_nos"]
        search_mode = response.meta["search_mode"]

        if len(search_nos) == 1 and len(task_ids) == 1:
            return

        task_ids = task_ids[1:]
        search_nos = search_nos[1:]

        # yield HomePageRoutingRule.build_request_option(search_nos=search_nos, task_ids=task_ids)
        yield MainRoutingRule.build_request_option(search_nos=search_nos, task_ids=task_ids, search_mode=search_mode)


# -------------------------------------------------------------------------------


class Extractor:
    def __init__(self, info_pack: Dict):
        self._info_pack = info_pack
        self._mbl_no_pattern = re.compile(r"^Bill of lading: (?P<mbl_no>\S+) ([(]\d+ containers?[)])?$")
        self._container_no_pattern = re.compile(r"^Container: (?P<container_no>\S+)$")
        self._latest_update_pattern = re.compile(r"^Tracking results provided by MSC on (?P<latest_update>.+)$")

    def extract_main_info(self, response: scrapy.Selector):
        main_outer = response.css("div#ctl00_ctl00_plcMain_plcMain_rptBOL_ctl00_pnlBOLContent")
        error_message = (
            "Can not find main information frame by css `div#ctl00_ctl00_plcMain_plcMain_rptBOL_ctl00" "_pnlBOLContent`"
        )
        if not main_outer:
            raise FormatError(**self._info_pack, reason=error_message)

        table_selector = main_outer.xpath('./table[@class="resultTable singleRowTable"]')
        if not table_selector:
            return {
                "pol": None,
                "pod": None,
                "etd": None,
                "vessel": None,
            }

        table_locator = MainInfoTableLocator()
        table_locator.parse(table=table_selector)
        table_extractor = TableExtractor(table_locator=table_locator)

        return {
            "pol": table_extractor.extract_cell(top="Port of load"),
            "pod": table_extractor.extract_cell(top="Port of discharge"),
            "etd": table_extractor.extract_cell(top="Departure date"),
            "vessel": table_extractor.extract_cell(top="Vessel"),
        }

    def locate_container_selector(self, response) -> List[Dict]:
        container_content_list = response.css("dl.containerAccordion dd")
        map_list = []

        for container_content in container_content_list:
            container_no_bar = container_content.css("a.containerToggle")
            if not container_no_bar:
                raise FormatError(**self._info_pack, reason="Can not find container_no_bar !!!")

            container_stats_table = container_content.css("table.singleRowTable")

            if not container_stats_table:
                raise FormatError(**self._info_pack, reason="Can not find container_stats_table !!!")

            movements_table = container_content.css("table[class='resultTable']")
            if not movements_table:
                raise FormatError(**self._info_pack, reason="Can not find movements_table !!!")

            map_list.append(
                {
                    "container_no_bar": container_no_bar,
                    "container_stats_table": container_stats_table,
                    "movements_table": movements_table,
                }
            )

        return map_list

    def extract_container_no(self, container_selector_map: Dict[str, scrapy.Selector]):
        container_no_bar = container_selector_map["container_no_bar"]

        container_no_text = container_no_bar.css("::text").get()

        return self._parse_container_no(container_no_text)

    def extract_container_info(self, container_selector_map: Dict[str, scrapy.Selector]):
        table_selector = container_selector_map["container_stats_table"]

        table_locator = ContainerInfoTableLocator()
        table_locator.parse(table=table_selector)
        table_extractor = TableExtractor(table_locator=table_locator)

        return {
            "place_of_deliv": table_extractor.extract_cell(top="Shipped to"),
            "eta": table_extractor.extract_cell(top="Final POD ETA")
            if table_locator.has_header(top="Final POD ETA")
            else None,
        }

    def extract_container_status_list(self, container_selector_map: Dict[str, scrapy.Selector]):
        table_selector = container_selector_map["movements_table"]

        table_locator = ContainerStatusTableLocator()
        table_locator.parse(table=table_selector)
        table_extractor = TableExtractor(table_locator=table_locator)

        container_status_list = []
        for left in table_locator.iter_left_header():
            schedule_status = table_extractor.extract_cell(top=table_locator.STATUS_TOP, left=left)

            if schedule_status == "past":
                est_or_actual = "A"
            elif schedule_status == "future":
                est_or_actual = "E"
            else:
                raise FormatError(**self._info_pack, reason=f"Unknown schedule_status: `{schedule_status}`")

            container_status_list.append(
                {
                    "location": table_extractor.extract_cell(top="Location", left=left),
                    "local_date_time": table_extractor.extract_cell(top="Date", left=left),
                    "description": table_extractor.extract_cell(top="Description", left=left),
                    "vessel": table_extractor.extract_cell(top="Vessel", left=left),
                    "voyage": table_extractor.extract_cell(top="Voyage", left=left),
                    "est_or_actual": est_or_actual,
                }
            )

        return container_status_list

    def extract_latest_update(self, response: scrapy.Selector):
        latest_update_message = response.css("div#ctl00_ctl00_plcMain_plcMain_pnlTrackingResults > p::text").get()
        return self._parse_latest_update(latest_update_message)

    def _parse_container_no(self, container_no_text):
        """
        Sample Text:
            Container: GLDU7636572
        """
        m = self._container_no_pattern.match(container_no_text)

        if not m:
            raise FormatError(**self._info_pack, reason=f"Unknown container no format: `{container_no_text}`")

        return m.group("container_no")

    def _parse_latest_update(self, latest_update_message: str):
        """
        Sample Text:
            Tracking results provided by MSC on 05.11.2019 at 10:50 W. Europe Standard Time
        """
        m = self._latest_update_pattern.match(latest_update_message)
        if not m:
            raise FormatError(
                **self._info_pack, reason=f"Unknown latest update message format: `{latest_update_message}`"
            )

        return m.group("latest_update").strip()


class MainInfoTableLocator(BaseTable):
    """
    +-----------+-----------+-----+-----------+ <thead>      -+
    | Title A-1 | Title A-2 | ... | Title A-N | <tr> <th>     |
    +-----------+-----------+-----+-----------+ <tbody>       | A
    | Cell A-1  | Cell A-2  | ... | Cell A-N  | <tr> <td>     |
    +-----------+-----------+-----+-----------+ <thead>      -+
    | Title B-1 | Title B-2 | ... | Title B-N | <tr> <th>     |
    +-----------+-----------+-----+-----------+ <tbody>       | B
    | Cell B-1  | Cell B-2  | ... | Cell B-N  | <tr> <td>     |
    +-----------+-----------+-----+-----------+              -+
    """

    def parse(self, table: scrapy.Selector):
        title_th_list = table.css("thead tr th")
        title_text_list = [self._extract_top(th=th) for th in title_th_list]
        data_td_list = table.css("tbody tr td")

        for index, (title, data_td) in enumerate(zip(title_text_list, data_td_list)):
            self._left_header_set.add(index)
            self._td_map.setdefault(title, [])
            self._td_map[title].append(data_td)

    def _extract_top(self, th):
        th_text = th.css("::text").get()
        return th_text.strip() if isinstance(th_text, str) else ""


class ContainerInfoTableLocator(BaseTable):
    """
    +-----------+-----------+-----+-----------+ <thead>      -+
    | Title A-1 | Title A-2 | ... | Title A-N | <tr> <th>     |
    +-----------+-----------+-----+-----------+ <tbody>       | A
    | Cell A-1  | Cell A-2  | ... | Cell A-N  | <tr> <td>     |
    +-----------+-----------+-----+-----------+ <thead>      -+
    | Title B-1 | Title B-2 | ... | Title B-N | <tr> <th>     |
    +-----------+-----------+-----+-----------+ <tbody>       | B
    | Cell B-1  | Cell B-2  | ... | Cell B-N  | <tr> <td>     |
    +-----------+-----------+-----+-----------+              -+
    """

    def parse(self, table: scrapy.Selector):
        title_th_list = table.css("thead tr th")
        title_text_list = [self._extract_top(th=th) for th in title_th_list]
        data_td_list = table.css("tbody tr td")

        for index, (title, data_td) in enumerate(zip(title_text_list, data_td_list)):
            self._left_header_set.add(index)
            self._td_map.setdefault(title, [])
            self._td_map[title].append(data_td)

    def _extract_top(self, th):
        th_text = th.css("::text").get()
        return th_text.strip() if isinstance(th_text, str) else ""


class ContainerStatusTableLocator(BaseTable):
    STATUS_TOP = "STATUS"

    def parse(self, table: scrapy.Selector):
        title_th_list = table.css("thead th")
        title_text_list = [self._extract_top(th=th) for th in title_th_list]
        data_tr_list = table.css("tbody tr")

        for index, data_tr in enumerate(data_tr_list):
            status = data_tr.css("::attr(class)").get()
            status_td = scrapy.Selector(text=f"<td>{status}</td>")
            self._td_map.setdefault(self.STATUS_TOP, [])
            self._td_map[self.STATUS_TOP].append(status_td)

            data_td_list = data_tr.css("td")
            self._left_header_set.add(index)
            for title, data_td in zip(title_text_list, data_td_list):
                self._td_map.setdefault(title, [])
                self._td_map[title].append(data_td)

    def _extract_top(self, th):
        top_header = th.css("::text").get()
        return top_header.strip() if isinstance(top_header, str) else ""<|MERGE_RESOLUTION|>--- conflicted
+++ resolved
@@ -7,21 +7,8 @@
 
 import scrapy
 
-<<<<<<< HEAD
-from crawler.core.base_new import (
-    DUMMY_URL_DICT,
-    RESULT_STATUS_ERROR,
-    SEARCH_TYPE_BOOKING,
-    SEARCH_TYPE_MBL,
-)
-from crawler.core.description import (
-    DATA_NOT_FOUND_DESC,
-    MAX_RETRY_DESC,
-    SUSPICIOUS_OPERATION_DESC,
-)
-=======
 from crawler.core.base_new import DUMMY_URL_DICT, SEARCH_TYPE_BOOKING, SEARCH_TYPE_MBL
->>>>>>> d57df4a3
+from crawler.core.description import MAX_RETRY_DESC, SUSPICIOUS_OPERATION_DESC
 from crawler.core.exceptions_new import (
     FormatError,
     MaxRetryError,
@@ -208,30 +195,9 @@
             "search_type": self._search_type,
         }
 
-<<<<<<< HEAD
-        if self._is_search_no_invalid(response=response):
-            yield DataNotFoundItem(
-                task_id=task_ids[0],
-                search_type=self._search_type,
-                search_no=search_nos[0],
-                status=RESULT_STATUS_ERROR,
-                detail=DATA_NOT_FOUND_DESC,
-            )
-            yield NextRoundRoutingRule.build_request_option(search_nos=search_nos, task_ids=task_ids)
-            return
-
-        extractor = Extractor(info_pack=info_pack)
-        place_of_deliv_set = set()
-
-        try:
-            container_selector_map_list = extractor.locate_container_selector(response=response)
-        except FormatError as e:
-            yield DebugItem(info=repr(e))
-=======
         json_response = json.loads(response.text)
         if not json_response["IsSuccess"]:
             time.sleep(5)
->>>>>>> d57df4a3
             yield Restart(
                 search_nos=search_nos,
                 task_ids=task_ids,
