--- conflicted
+++ resolved
@@ -343,7 +343,6 @@
             title_list.append(title)
             self._td_map[title] = []
 
-<<<<<<< HEAD
         data_tr_list = table.css('tbody tr')
         for index, data_tr in enumerate(data_tr_list):
             self._left_header_set.add(index)
@@ -351,15 +350,6 @@
             data_td_list = data_tr.css('td')
             for title, data_td in zip(title_list, data_td_list):
                 data_td_class = data_td.css('td::attr(class)').get()
-=======
-        data_tr_list = table.css("tbody tr")
-        for data_tr in data_tr_list:
-
-            tr_class_set = set()
-            data_td_list = data_tr.css("td")
-            for title_index, data_td in enumerate(data_td_list):
-                data_td_class = data_td.css("td::attr(class)").get()
->>>>>>> 01527f2f
                 tr_class_set.add(data_td_class)
 
                 self._td_map[title].append(data_td)
