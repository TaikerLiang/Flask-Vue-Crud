import os
import re
import time
import base64
from typing import Dict
from io import BytesIO

import scrapy
import cv2
import numpy as np
from scrapy import Selector
from selenium.webdriver import ActionChains
from selenium.webdriver.common.by import By
from selenium.webdriver.support import expected_conditions as EC
from selenium.common.exceptions import NoSuchElementException, TimeoutException
from selenium.webdriver.support.wait import WebDriverWait
from urllib3.exceptions import ReadTimeoutError
from PIL import Image

<<<<<<< HEAD
=======
from crawler.core.selenium import ChromeContentGetter
>>>>>>> 08913e79
from crawler.core_carrier.base import SHIPMENT_TYPE_MBL, SHIPMENT_TYPE_BOOKING, CARRIER_RESULT_STATUS_ERROR
from crawler.core_carrier.base_spiders import BaseMultiCarrierSpider
from crawler.core.proxy import HydraproxyProxyManager
from crawler.core_carrier.request_helpers import RequestOption
from crawler.core_carrier.rules import RuleManager, BaseRoutingRule
from crawler.core_carrier.items import (
    BaseCarrierItem,
    MblItem,
    LocationItem,
    ContainerItem,
    ContainerStatusItem,
    ExportErrorData,
    DebugItem,
    ExportErrorData,
)
from crawler.core_carrier.exceptions import CarrierResponseFormatError, LoadWebsiteTimeOutError
from crawler.extractors.selector_finder import CssQueryTextStartswithMatchRule, find_selector_from
from crawler.extractors.table_extractors import BaseTableLocator, HeaderMismatchError, TableExtractor
from crawler.extractors.table_cell_extractors import BaseTableCellExtractor, FirstTextTdExtractor


BASE_URL = "http://moc.oocl.com"


class CarrierOoluSpider(BaseMultiCarrierSpider):
    name = "carrier_oolu_multi"

    def __init__(self, *args, **kwargs):
        super(CarrierOoluSpider, self).__init__(*args, **kwargs)
        self._content_getter = ContentGetter()

        self.custom_settings.update({"CONCURRENT_REQUESTS": "1"})

        bill_rules = [
            CargoTrackingRule(self._content_getter, search_type=SHIPMENT_TYPE_MBL),
            ContainerStatusRule(self._content_getter),
        ]

        booking_rules = [
            CargoTrackingRule(self._content_getter, search_type=SHIPMENT_TYPE_BOOKING),
            ContainerStatusRule(self._content_getter),
        ]

        if self.search_type == SHIPMENT_TYPE_MBL:
            self._rule_manager = RuleManager(rules=bill_rules)
        elif self.search_type == SHIPMENT_TYPE_BOOKING:
            self._rule_manager = RuleManager(rules=booking_rules)

        self._proxy_manager = HydraproxyProxyManager(session="oolu", logger=self.logger)

    def start(self):
        for s_no, t_id in zip(self.search_nos, self.task_ids):
            option = CargoTrackingRule.build_request_option(search_no=s_no, task_id=t_id)
            yield self._build_request_by(option=option)

    def parse(self, response):
        yield DebugItem(info={"meta": dict(response.meta)})

        routing_rule = self._rule_manager.get_rule_by_response(response=response)

        save_name = routing_rule.get_save_name(response=response)
        self._saver.save(to=save_name, text=response.text)

        for result in routing_rule.handle(response=response):
            if isinstance(result, BaseCarrierItem):
                yield result
            elif isinstance(result, RequestOption):
                yield self._build_request_by(option=result)
            else:
                raise RuntimeError()

    def _build_request_by(self, option: RequestOption):
        meta = {
            RuleManager.META_CARRIER_CORE_RULE_NAME: option.rule_name,
            **option.meta,
        }

        if option.method == RequestOption.METHOD_GET:
            return scrapy.Request(
                url=option.url,
                headers=option.headers,
                meta=meta,
                dont_filter=True,
                callback=self.parse,
            )

        else:
            raise ValueError(f"Invalid option.method [{option.method}]")


class ContentGetter(ChromeContentGetter):
    def __init__(self):
        super().__init__()

        self._driver.get("http://www.oocl.com/eng/Pages/default.aspx")
        time.sleep(3)
        self._is_first = True

    def search_and_return(self, search_no, search_type):
        self._search(search_no=search_no, search_type=search_type)
        time.sleep(7)
        windows = self._driver.window_handles
        self._driver.switch_to.window(windows[1])  # windows[1] is new page
        if self._is_blocked(response=Selector(text=self._driver.page_source)):
            raise RuntimeError()

        if self._is_first:
            self._is_first = False
        self._handle_with_slide()
        time.sleep(10)

        return self._driver.page_source

    def search_again_and_return(self, search_no, search_type):
        self._driver.close()

        # jump back to origin window
        windows = self._driver.window_handles
        assert len(windows) == 1
        self._driver.switch_to.window(windows[0])

        self._driver.refresh()
        time.sleep(3)
        return self.search_and_return(search_no=search_no, search_type=search_type)

    def close_current_window_and_jump_to_origin(self):
        self._driver.close()

        # jump back to origin window
        windows = self._driver.window_handles
        assert len(windows) == 1
        self._driver.switch_to.window(windows[0])

    def _search(self, search_no, search_type):
        if self._is_first:
            # handle cookies
            cookie_accept_btn = WebDriverWait(self._driver, 20).until(
                EC.element_to_be_clickable((By.CSS_SELECTOR, "form > button#btn_cookie_accept"))
            )
            cookie_accept_btn.click()
            time.sleep(2)

        if self._is_first and search_type == SHIPMENT_TYPE_MBL:
            drop_down_btn = self._driver.find_element_by_css_selector("button[data-id='ooclCargoSelector']")
            drop_down_btn.click()
            bl_select = self._driver.find_element_by_css_selector("a[tabindex='0']")
            bl_select.click()

        time.sleep(2)
        search_bar = self._driver.find_element_by_css_selector("input#SEARCH_NUMBER")
        search_bar.clear()
        time.sleep(1)
        search_bar.send_keys(search_no)
        time.sleep(2)
        search_btn = self._driver.find_element_by_css_selector("a#container_btn")
        search_btn.click()

    @staticmethod
    def _is_blocked(response):
        res = response.xpath("/html/body/title/text()").extract()
        if res and str(res[0]) == "Error":
            return True
        else:
            return False

    def find_container_btn_and_click(self, container_btn_css):
        container_btn = self._driver.find_element_by_css_selector(container_btn_css)
        container_btn.click()

    def get_element_slide_distance(self, slider_ele, background_ele, correct=0):
        """
        根据传入滑块，和背景的节点，计算滑块的距离
        ​
        该方法只能计算 滑块和背景图都是一张完整图片的场景，
        如果背景图是通过多张小图拼接起来的背景图，
        该方法不适用，请使用get_image_slide_distance这个方法
        :param slider_ele: 滑块图片的节点
        :type slider_ele: WebElement
        :param background_ele: 背景图的节点
        :type background_ele:WebElement
        :param correct:滑块缺口截图的修正值，默认为0,调试截图是否正确的情况下才会用
        :type: int
        :return: 背景图缺口位置的X轴坐标位置（缺口图片左边界位置）
        """

        slider_pic = self._readb64(slider_ele)
        background_pic = self._readb64(background_ele)

        width, height, _ = slider_pic.shape[::-1]
        slider01 = "slider01.jpg"
        background_01 = "background01.jpg"
        cv2.imwrite(background_01, background_pic)
        cv2.imwrite(slider01, slider_pic)
        # 读取另存的滑块图
        slider_pic = cv2.imread(slider01)
        # 进行色彩转换
        slider_pic = cv2.cvtColor(slider_pic, cv2.COLOR_BGR2GRAY)

        # 获取色差的绝对值
        slider_pic = abs(255 - slider_pic)
        # 保存图片
        cv2.imwrite(slider01, slider_pic)
        # 读取滑块
        slider_pic = cv2.imread(slider01)
        # 读取背景图
        background_pic = cv2.imread(background_01)

        # 比较两张图的重叠区域
        result = cv2.matchTemplate(slider_pic, background_pic, cv2.TM_CCOEFF_NORMED)
        # 获取图片的缺口位置
        top, left = np.unravel_index(result.argmax(), result.shape)
        # print("Current notch position:", (left, top, left + width, top + height))

        return left + width + correct

    def _readb64(self, base64_string):
        _imgdata = base64.b64decode(base64_string)
        _image = Image.open(BytesIO(_imgdata))

        return cv2.cvtColor(np.array(_image), cv2.COLOR_RGB2BGR)

    def refresh(self):
        refresh_button = self._driver.find_element_by_xpath(
            "/html/body/form[1]/div[4]/div[3]/div[2]/div[1]/div/div[1]/div/div/i"
        )
        refresh_button.click()
        time.sleep(5)

    def pass_verification_or_not(self):
        try:
            return self._driver.find_element_by_id("recaptcha_div")
        except NoSuchElementException:
            return None

    def _handle_with_slide(self):

        while True:
            if not self.pass_verification_or_not():
                break
            try:
                slider_ele = self.get_slider()
            except TimeoutException:
                break
            icon_ele = self.get_slider_icon_ele()
            img_ele = self.get_bg_img_ele()

            distance = self.get_element_slide_distance(icon_ele, img_ele, 1)

            if distance <= 100:
                self.refresh()
                continue

            track = self.get_track(distance)
            self.move_to_gap(slider_ele, track)

            time.sleep(5)

    def get_slider(self):
        WebDriverWait(self._driver, 15).until(
            EC.presence_of_element_located(
                (By.XPATH, "/html/body/form[1]/div[4]/div[3]/div[2]/div[1]/div/div[2]/div/div/i")
            )
        )
        return self._driver.find_element_by_xpath("/html/body/form[1]/div[4]/div[3]/div[2]/div[1]/div/div[2]/div/div/i")

    def get_slider_icon_ele(self):
        canvas = self._driver.find_element_by_xpath('//*[@id="bockCanvas"]')
        canvas_base64 = self._driver.execute_script("return arguments[0].toDataURL('image/png').substring(21);", canvas)
        return canvas_base64

    def get_bg_img_ele(self):
        canvas = self._driver.find_element_by_xpath('//*[@id="imgCanvas"]')
        canvas_base64 = self._driver.execute_script("return arguments[0].toDataURL('image/png').substring(21);", canvas)
        return canvas_base64

    def move_to_gap(self, slider, track):
        ActionChains(self._driver).click_and_hold(slider).perform()

        for x in track:
            ActionChains(self._driver).move_by_offset(xoffset=x, yoffset=0).perform()
        time.sleep(0.5)  # move to the right place and take a break
        ActionChains(self._driver).release().perform()

    def get_track(self, distance):
        """
        follow Newton's laws of motion
        ①v=v0+at
        ②s=v0t+(1/2)at²
        ③v²-v0²=2as
        """
        track = []
        current = 0
        # start to slow until 4/5 of total distance
        mid = distance * 4 / 5
        # time period
        t = 0.2
        # initial speed
        v = 50

        while current < distance:
            if current < mid:
                # acceleration
                a = 3
            else:
                # acceleration
                a = -10
            # # initial speed v0
            v0 = v
            # x = v0t + 1/2 * a * t^2
            move = v0 * t + 1 / 2 * a * t * t
            # current speed, v = v0 + at
            v = v0 + a * t
            current += move
            track.append(round(move))

        return track

    def get_window_handles(self):
        return self._driver.window_handles

    def switch_to_first(self):
        self._driver.switch_to.window(self._driver.window_handles[0])


# -------------------------------------------------------------------------------


class CargoTrackingRule(BaseRoutingRule):
    name = "CARGO_TRACKING"

    def __init__(self, content_getter: ContentGetter, search_type):
        self._content_getter = content_getter
        self._search_type = search_type

    @classmethod
    def build_request_option(cls, search_no: str, task_id: str) -> RequestOption:
        return RequestOption(
            rule_name=cls.name,
            method=RequestOption.METHOD_GET,
            url="https://www.google.com",
            meta={
                "search_no": search_no,
                "task_id": task_id,
            },
        )

    def get_save_name(self, response) -> str:
        return f"{self.name}.html"

    def handle(self, response):
        search_no = response.meta["search_no"]

        try:
            windows = self._content_getter.get_window_handles()
            if len(windows) > 1:
                self._content_getter.close()
                self._content_getter.switch_to_first()

            res = self._content_getter.search_and_return(search_no=search_no, search_type=self._search_type)
            response = Selector(text=res)

            while self._no_response(response=response):
                res = self._content_getter.search_again_and_return(search_no=search_no, search_type=self._search_type)
                response = Selector(text=res)

        except ReadTimeoutError:
            url = self._content_getter.get_current_url()
            self._content_getter.quit()
            raise LoadWebsiteTimeOutError(url=url)

        if os.path.exists("./background01.jpg"):
            os.remove("./background01.jpg")
        if os.path.exists("./slider01.jpg"):
            os.remove("./slider01.jpg")

<<<<<<< HEAD
        for item in self._handle_response(task_id=task_id, search_no=search_no, response=response, search_type=self._search_type):
=======
        for item in self._handle_response(response=response, search_type=self._search_type):
>>>>>>> 08913e79
            yield item

    @staticmethod
    def _no_response(response: Selector) -> bool:
        return not bool(response.css("td.pageTitle"))

<<<<<<< HEAD
    def _handle_response(self, task_id, search_no, response, search_type):
        if self.is_search_no_invalid(response):
            if search_type == SHIPMENT_TYPE_MBL:
                yield ExportErrorData(task_id=task_id, mbl_no=search_no, status=CARRIER_RESULT_STATUS_ERROR,
                                      detail='Data was not found')
                return
            else:
                yield ExportErrorData(task_id=task_id, booking_no=search_no, status=CARRIER_RESULT_STATUS_ERROR,
                                      detail='Data was not found')
                return
=======
    @classmethod
    def _handle_response(cls, response, search_type):
        search_no = response.meta["search_no"]
        task_id = response.meta["task_id"]

        if cls.is_search_no_invalid(response):
            if search_type == SHIPMENT_TYPE_MBL:
                yield ExportErrorData(
                    task_id=task_id,
                    mbl_no=search_no,
                    status=CARRIER_RESULT_STATUS_ERROR,
                    detail="Data was not found",
                )
            else:
                yield ExportErrorData(
                    task_id=task_id,
                    booking_no=search_no,
                    status=CARRIER_RESULT_STATUS_ERROR,
                    detail="Data was not found",
                )
            return
>>>>>>> 08913e79

        locator = _PageLocator()
        selector_map = locator.locate_selectors(response=response)

        custom_release_info = self._extract_custom_release_info(selector_map=selector_map)
        routing_info = self._extract_routing_info(selectors_map=selector_map)

        mbl_item = MblItem(
            task_id=task_id,
            vessel=routing_info["vessel"] or None,
            voyage=routing_info["voyage"] or None,
            por=LocationItem(name=routing_info["por"] or None),
            pol=LocationItem(name=routing_info["pol"] or None),
            pod=LocationItem(name=routing_info["pod"] or None),
            etd=routing_info["etd"] or None,
            atd=routing_info["atd"] or None,
            eta=routing_info["eta"] or None,
            ata=routing_info["ata"] or None,
            place_of_deliv=LocationItem(name=routing_info["place_of_deliv"] or None),
            deliv_eta=routing_info["deliv_eta"] or None,
            deliv_ata=routing_info["deliv_ata"] or None,
            final_dest=LocationItem(name=routing_info["final_dest"] or None),
            customs_release_status=custom_release_info["status"] or None,
            customs_release_date=custom_release_info["date"] or None,
        )

        if search_type == SHIPMENT_TYPE_MBL:
            mbl_item["mbl_no"] = search_no
        else:
            mbl_item["booking_no"] = search_no
        yield mbl_item

        container_list = self._extract_container_list(selector_map=selector_map)
        for i, container in enumerate(container_list):
<<<<<<< HEAD
            container_no = container['container_no'].strip()
            click_element_css = f"a[id='form:link{i}']"

            try:
                self._content_getter.find_container_btn_and_click(container_btn_css=click_element_css)
                time.sleep(10)
            except ReadTimeoutError:
                url = self._content_getter.get_current_url()
                self._content_getter.quit()
                raise LoadWebsiteTimeOutError(url=url)

            response = Selector(text=self._content_getter.get_page_text())

            for item in self._handle_container_response(task_id=task_id, response=response, container_no=container_no):
                yield item

    @classmethod
    def _handle_container_response(cls, task_id, response, container_no):
        locator = _PageLocator()
        selectors_map = locator.locate_selectors(response=response)
        detention_info = cls._extract_detention_info(selectors_map)

        yield ContainerItem(
            task_id=task_id,
            container_key=container_no,
            container_no=container_no,
            last_free_day=detention_info['last_free_day'] or None,
            det_free_time_exp_date=detention_info['det_free_time_exp_date'] or None,
        )

        container_status_list = cls._extract_container_status_list(selectors_map)
        for container_status in container_status_list:
            event = container_status['event']
            facility = container_status['facility']

            if facility:
                description = f'{event} ({facility})'
            else:
                description = event

            yield ContainerStatusItem(
                task_id=task_id,
                container_key=container_no,
                description=description,
                location=LocationItem(name=container_status['location']),
                transport=container_status['transport'],
                local_date_time=container_status['local_date_time'],
=======
            # need to be under windows[1]
            yield ContainerStatusRule.build_request_option(
                is_last=True if i == len(container_list) else False,
                task_id=task_id,
                container_no=container["container_no"].strip(),
                click_element_css=f"a[id='form:link{i}']",
>>>>>>> 08913e79
            )

    def get_driver(self):
        return self._content_getter

    @staticmethod
    def is_search_no_invalid(response):
        if response.css("span[class=noRecordBold]"):
            return True
        return False

    @classmethod
    def _extract_search_no(cls, response):
        search_no_text = response.css("th.sectionTable::text").get()
        search_no = cls._parse_search_no_text(search_no_text)
        return search_no

    @staticmethod
    def _parse_search_no_text(search_no_text):
        # Search Result - Bill of Lading Number  2109051600
        # Search Result - Booking Number  2636035340
        pattern = re.compile(r"^Search\s+Result\s+-\s+(Bill\s+of\s+Lading|Booking)\s+Number\s+(?P<search_no>\d+)\s+$")
        match = pattern.match(search_no_text)
        if not match:
            raise CarrierResponseFormatError(reason=f"Unknown search_no_text: `{search_no_text}`")
        return match.group("search_no")

    @classmethod
    def _extract_custom_release_info(cls, selector_map: Dict[str, scrapy.Selector]):
        table = selector_map["summary:main_right_table"]

        table_locator = SummaryRightTableLocator()
        table_locator.parse(table)
        table_extractor = TableExtractor(table_locator)
        first_td_extractor = FirstTextTdExtractor()

        if not table_extractor.has_header(top="Inbound Customs Clearance Status:"):
            return {
                "status": "",
                "date": "",
            }

        custom_release_info = table_extractor.extract_cell(
            top="Inbound Customs Clearance Status:", left=None, extractor=first_td_extractor
        )
        custom_release_status, custom_release_date = cls._parse_custom_release_info(custom_release_info)

        return {
            "status": custom_release_status.strip(),
            "date": custom_release_date.strip(),
        }

    @staticmethod
    def _parse_custom_release_info(custom_release_info):
        """
        Sample 1: `Cleared (03 Nov 2019, 16:50 GMT)`
        Sample 2: `Not Applicable`
        Sample 3: ``
        """
        if not custom_release_info:
            return "", ""

        pattern = re.compile(r"^(?P<status>[^(]+)(\s+[(](?P<date>[^)]+)[)])?$")
        match = pattern.match(custom_release_info)
        if not match:
            raise CarrierResponseFormatError(reason=f"Unknown custom_release_info: `{custom_release_info}`")
        return match.group("status").strip(), match.group("date") or ""

    @staticmethod
    def _extract_routing_info(selectors_map: Dict[str, scrapy.Selector]):
        table = selectors_map.get("detail:routing_table", None)
        if table is None:
            return {
                "por": "",
                "pol": "",
                "pod": "",
                "place_of_deliv": "",
                "final_dest": "",
                "etd": "",
                "atd": "",
                "eta": "",
                "ata": "",
                "deliv_eta": "",
                "deliv_ata": "",
                "vessel": "",
                "voyage": "",
            }

        table_locator = RoutingTableLocator()
        table_locator.parse(table=table)
        table_extractor = TableExtractor(table_locator=table_locator)
        span_extractor = FirstTextTdExtractor("span::text")

        # vessel_voyage
        vessel_voyage_extractor = VesselVoyageTdExtractor()
        vessel_voyage = table_extractor.extract_cell(
            top="Vessel Voyage", left=table_locator.LAST_LEFT_HEADER, extractor=vessel_voyage_extractor
        )

        # por
        por = table_extractor.extract_cell(top="Origin", left=table_locator.FIRST_LEFT_HEADER, extractor=span_extractor)

        # pol / pod
        pol_pod_extractor = PolPodTdExtractor()

        pol_info = table_extractor.extract_cell(
            top="Port of Load", left=table_locator.FIRST_LEFT_HEADER, extractor=pol_pod_extractor
        )
        etd, atd = _get_est_and_actual(status=pol_info["status"], time_str=pol_info["time_str"])

        pod_info = table_extractor.extract_cell(
            top="Port of Discharge", left=table_locator.LAST_LEFT_HEADER, extractor=pol_pod_extractor
        )
        eta, ata = _get_est_and_actual(status=pod_info["status"], time_str=pod_info["time_str"])

        # place_of_deliv
        deliv_extractor = DelivTdExtractor()
        deliv_info = table_extractor.extract_cell(
            top="Final Destination Hub", left=table_locator.LAST_LEFT_HEADER, extractor=deliv_extractor
        )
        deliv_eta, deliv_ata = _get_est_and_actual(status=deliv_info["status"], time_str=deliv_info["time_str"])

        # final_dest
        final_dest = table_extractor.extract_cell(
            top="Destination", left=table_locator.LAST_LEFT_HEADER, extractor=span_extractor
        )

        return {
            "por": por,
            "pol": pol_info["port"],
            "pod": pod_info["port"],
            "place_of_deliv": deliv_info["port"],
            "final_dest": final_dest,
            "etd": etd,
            "atd": atd,
            "eta": eta,
            "ata": ata,
            "deliv_eta": deliv_eta,
            "deliv_ata": deliv_ata,
            "vessel": vessel_voyage["vessel"],
            "voyage": vessel_voyage["voyage"],
        }

    @staticmethod
    def _extract_container_list(selector_map: Dict[str, scrapy.Selector]):
        table = selector_map["summary:container_table"]

        container_table_locator = ContainerTableLocator()
        container_table_locator.parse(table=table)
        table_extractor = TableExtractor(table_locator=container_table_locator)

        container_no_list = []
        for left in container_table_locator.iter_left_headers():
            container_no_text = table_extractor.extract_cell("Container Number", left)
            # container_no_text: OOLU843521-8
            container_id, check_no = container_no_text.split("-")
            container_no_list.append(
                {
                    "container_id": container_id,
                    "container_no": f"{container_id}{check_no}",
                }
            )
        return container_no_list

    @staticmethod
    def _extract_detention_info(selectors_map: Dict[str, scrapy.Selector]):
        table = selectors_map.get('detail:detention_right_table', None)
        if table is None:
            return {
                'last_free_day': '',
                'det_free_time_exp_date': '',
            }

        table_locator = DestinationTableLocator()
        table_locator.parse(table=table)
        table_extractor = TableExtractor(table_locator=table_locator)
        td_extractor = DetentionDateTdExtractor()

        if table_locator.has_header(left='Demurrage Last Free Date:'):
            lfd_info = table_extractor.extract_cell(top=None, left='Demurrage Last Free Date:', extractor=td_extractor)
            _, lfd = _get_est_and_actual(status=lfd_info['status'], time_str=lfd_info['time_str'])
        else:
            lfd = ''

        if table_locator.has_header(left='Detention Last Free Date:'):
            det_lfd_info = table_extractor.extract_cell(
                top=None, left='Detention Last Free Date:', extractor=td_extractor
            )
            _, det_lfd = _get_est_and_actual(status=det_lfd_info['status'], time_str=det_lfd_info['time_str'])
        else:
            det_lfd = ''

        return {
            'last_free_day': lfd,
            'det_free_time_exp_date': det_lfd,
        }

    @staticmethod
    def _extract_container_status_list(selectors_map: Dict[str, scrapy.Selector]):
        table = selectors_map.get('detail:container_status_table', None)
        if table is None:
            return []

        table_locator = ContainerStatusTableLocator()
        table_locator.parse(table=table)
        table_extractor = TableExtractor(table_locator=table_locator)
        first_text_extractor = FirstTextTdExtractor()
        span_extractor = FirstTextTdExtractor(css_query='span::text')

        container_status_list = []
        for left in table_locator.iter_left_headers():
            container_status_list.append(
                {
                    'event': table_extractor.extract_cell(top='Event', left=left, extractor=first_text_extractor),
                    'facility': table_extractor.extract_cell(top='Facility', left=left, extractor=first_text_extractor),
                    'location': table_extractor.extract_cell(top='Location', left=left, extractor=span_extractor),
                    'transport': table_extractor.extract_cell(top='Mode', left=left, extractor=first_text_extractor)
                    or None,
                    'local_date_time': table_extractor.extract_cell(top='Time', left=left, extractor=span_extractor),
                }
            )
        return container_status_list


class SummaryRightTableLocator(BaseTableLocator):
    TD_TITLE_INDEX = 0
    TD_DATA_INDEX = 1

    def __init__(self):
        self._td_map = {}  # title: td

    def parse(self, table: Selector):
        tr_list = table.css("tr")

        for tr in tr_list:
            td_list = tr.css("td")
            if not td_list or len(td_list) != 2:
                continue

            title_td = td_list[self.TD_TITLE_INDEX]
            data_td = td_list[self.TD_DATA_INDEX]

            title_not_strip = title_td.css("::text").get()
            title = title_not_strip.strip() if isinstance(title_not_strip, str) else ""

            self._td_map[title] = data_td

    def get_cell(self, top, left) -> Selector:
        assert left is None
        try:
            return self._td_map[top]
        except (KeyError, IndexError) as err:
            raise HeaderMismatchError(repr(err))

    def has_header(self, top=None, left=None) -> bool:
        return (top in self._td_map) and (left is None)


class RoutingTableLocator(BaseTableLocator):
    """
    +-------------------------------------+ <tbody>
    | Title 1  | Title 2  | ... |   <th>  | <tr>
    +----------+----------+-----+---------+
    | Data 1-1 | Data 2-1 |     |   <td>  | <tr>
    +----------+----------+-----+---------+
    | Data 1-2 | Data 2-2 |     |   <td>  | <tr>
    +----------+----------+-----+---------+
    | ...      | ...      |     |   <td>  | <tr>
    +----------+----------+-----+---------+ </tbody>
    """

    TR_TITLE_INDEX = 0
    TR_DATA_START_INDEX = 1

    FIRST_LEFT_HEADER = 0
    LAST_LEFT_HEADER = -1

    def __init__(self):
        self._td_map = {}  # title: [td, ...]

    def parse(self, table: scrapy.Selector):
        title_tr = table.css("tr")[self.TR_TITLE_INDEX]
        data_trs = table.css("tr")[self.TR_DATA_START_INDEX :]

        raw_title_list = title_tr.css("th::text").getall()
        title_list = [title.strip() for title in raw_title_list if isinstance(title, str)]

        for title_index, title in enumerate(title_list):
            data_index = title_index

            self._td_map[title] = []
            for data_tr in data_trs:
                data_td = data_tr.css("td")[data_index]
                self._td_map[title].append(data_td)

    def get_cell(self, top, left) -> scrapy.Selector:
        try:
            return self._td_map[top][left]
        except KeyError as err:
            raise HeaderMismatchError(repr(err))

    def has_header(self, top=None, left=None) -> bool:
        return (top in self._td_map) and (left is None)


class ContainerTableLocator(BaseTableLocator):
    """
    +---------+---------+-----+-------------------------+-----+ <tbody>  -----+
    | Title 1 | Title 2 | ... |      Latest Event       | ... | <tr> <th>     |
    +---------+---------+-----+-------------------------+-----+               |
    |         |         |     | Event | Location | Time |     | <tr> <th>     |
    +---------+---------+-----+-------------------------+-----+               |
    | Data 1  | Data 2  | ... | Data  |   Data   | Data | ... | <tr> <td>     |
    +---------+---------+-----+-------------------------+-----+ <\tbody> -----+
    """

    TR_MAIN_TITLE_INDEX = 0
    TR_SUB_TITLE_INDEX = 1
    TR_DATA_START_INDEX = 2

    def __init__(self):
        self._td_map = {}  # title: [td, ...]
        self._data_len = 0

    def parse(self, table: scrapy.Selector):
        tr_list = table.xpath("./tr") or table.xpath("./tbody/tr")

        main_title_list = tr_list[self.TR_MAIN_TITLE_INDEX].css("th::text").getall()
        sub_title_list = tr_list[self.TR_SUB_TITLE_INDEX].css("th::text").getall()
        data_tr_list = tr_list[self.TR_DATA_START_INDEX :]

        title_list = []
        for main_title_index, main_title in enumerate(main_title_list):
            main_title = main_title.strip() if isinstance(main_title, str) else ""

            if main_title == "Latest Event":
                sub_title_list = [sub.strip() for sub in sub_title_list if isinstance(sub, str)]
                title_list.extend(sub_title_list)
            else:
                title_list.append(main_title)

        for title_index, title in enumerate(title_list):
            data_index = title_index

            self._td_map[title] = []
            for data_tr in data_tr_list:
                data_td = data_tr.css("td")[data_index]
                self._td_map[title].append(data_td)

        first_title = title_list[0]
        self._data_len = len(self._td_map[first_title])

    def get_cell(self, top, left) -> scrapy.Selector:
        try:
            return self._td_map[top][left]
        except KeyError as err:
            raise HeaderMismatchError(repr(err))

    def has_header(self, top=None, left=None) -> bool:
        return (top in self._td_map) and (left is None)

    def iter_left_headers(self):
        for index in range(self._data_len):
            yield index


class VesselVoyageTdExtractor(BaseTableCellExtractor):
    def extract(self, cell: Selector):
        text_list = cell.css("::text").getall()

        if len(text_list) != 2:
            CarrierResponseFormatError(reason=f"Unknown Vessel Voyage td format: `{text_list}`")

        vessel = self._parse_vessel(text_list[0])

        return {
            "vessel": vessel,
            "voyage": text_list[1].strip(),
        }

    @staticmethod
    def _parse_vessel(text):
        """
        Sample 1:
            text = (
                '\n'
                '\t\t\t\t\t\t\t\t\t\t\t\t\t\t  ECC2\n'
                '\t\t\t\t\t\t\t\t\t\t\t\t\t\t\t\t  EVER LEADER\xa0\n'
                '\t\t\t\t\t\t\t\t\t\t\t\t\t\t\t\t  '
            )
            result = 'EVER LEADER'

        Sample 2:
            text = (
                '\n'
                '\t\t\t\t\t\t\t\t\t\t\t\t\t\t  SC2\n'
                '\t\t\t\t\t\t\t\t\t\t\t\t\t\t\t\t  XIN YING KOU\xa0\n'
                '\t\t\t\t\t\t\t\t\t\t\t\t\t\t\t\t  '
            )
            result = 'XIN YING KOU'
        """
        lines = text.strip().split("\n")

        vessel = lines[1].strip()
        return vessel


class PolPodTdExtractor(BaseTableCellExtractor):
    def extract(self, cell: Selector):
        text_list = cell.css("::text").getall()

        if len(text_list) < 4:
            raise CarrierResponseFormatError(reason=f"Unknown Pol or Pod td format: `{text_list}`")

        return {
            "port": text_list[0].strip(),
            "time_str": text_list[2].strip(),
            "status": text_list[3].strip(),
        }


class DelivTdExtractor(BaseTableCellExtractor):
    def extract(self, cell: Selector):
        text_list = cell.css("::text").getall()

        if len(text_list) < 3:
            raise CarrierResponseFormatError(reason=f"Unknown Deliv td format: `{text_list}`")

        return {
            "port": text_list[0].strip(),
            "time_str": text_list[1].strip(),
            "status": text_list[2].strip(),
        }


class ContainerStatusRule(BaseRoutingRule):
    name = "CONTAINER_STATUS"

    def __init__(self, content_getter: ContentGetter):
        self._content_getter = content_getter

    @classmethod
    def build_request_option(
        cls, is_last: bool, task_id: str, container_no: str, click_element_css: str
    ) -> RequestOption:
        return RequestOption(
            rule_name=cls.name,
            method=RequestOption.METHOD_GET,
            url="https://www.google.com",
            meta={
                "is_last": is_last,
                "task_id": task_id,
                "container_no": container_no,
                "click_element_css": click_element_css,
            },
        )

    @staticmethod
    def transform_cookies_to_str(cookies: Dict):
        cookies_str = ""
        for key, value in cookies.items():
            cookies_str += f"{key}={value}; "

        return cookies_str[:-2]

    def get_save_name(self, response) -> str:
        container_no = response.meta["container_no"]
        return f"{self.name}_{container_no}.html"

    def handle(self, response):
        task_id = response.meta["task_id"]
        container_no = response.meta["container_no"]
        click_element_css = response.meta["click_element_css"]

        try:
            self._content_getter.find_container_btn_and_click(container_btn_css=click_element_css)
            time.sleep(10)
        except ReadTimeoutError:
            url = self._content_getter.get_current_url()
            self._content_getter.quit()
            raise LoadWebsiteTimeOutError(url=url)

        response = Selector(text=self._content_getter.get_page_source())

        for item in self._handle_response(task_id=task_id, response=response, container_no=container_no):
            yield item

    @classmethod
    def _handle_response(cls, task_id, response, container_no):
        locator = _PageLocator()
        selectors_map = locator.locate_selectors(response=response)
        detention_info = cls._extract_detention_info(selectors_map)

        yield ContainerItem(
            task_id=task_id,
            container_key=container_no,
            container_no=container_no,
            last_free_day=detention_info["last_free_day"] or None,
            det_free_time_exp_date=detention_info["det_free_time_exp_date"] or None,
        )

        container_status_list = cls._extract_container_status_list(selectors_map)
        for container_status in container_status_list:
            event = container_status["event"].strip()
            facility = container_status["facility"]

            if facility:
                description = f"{event} ({facility})"
            else:
                description = event

            yield ContainerStatusItem(
                task_id=task_id,
                container_key=container_no,
                description=description,
                location=LocationItem(name=container_status["location"]),
                transport=container_status["transport"],
                local_date_time=container_status["local_date_time"],
            )

    @staticmethod
    def _extract_detention_info(selectors_map: Dict[str, scrapy.Selector]):
        table = selectors_map.get("detail:detention_right_table", None)
        if table is None:
            return {
                "last_free_day": "",
                "det_free_time_exp_date": "",
            }

        table_locator = DestinationTableLocator()
        table_locator.parse(table=table)
        table_extractor = TableExtractor(table_locator=table_locator)
        td_extractor = DetentionDateTdExtractor()

        if table_locator.has_header(left="Demurrage Last Free Date:"):
            lfd_info = table_extractor.extract_cell(top=None, left="Demurrage Last Free Date:", extractor=td_extractor)
            _, lfd = _get_est_and_actual(status=lfd_info["status"], time_str=lfd_info["time_str"])
        else:
            lfd = ""

        if table_locator.has_header(left="Detention Last Free Date:"):
            det_lfd_info = table_extractor.extract_cell(
                top=None, left="Detention Last Free Date:", extractor=td_extractor
            )
            _, det_lfd = _get_est_and_actual(status=det_lfd_info["status"], time_str=det_lfd_info["time_str"])
        else:
            det_lfd = ""

        return {
            "last_free_day": lfd,
            "det_free_time_exp_date": det_lfd,
        }

    @staticmethod
    def _extract_container_status_list(selectors_map: Dict[str, scrapy.Selector]):
        table = selectors_map.get("detail:container_status_table", None)
        if table is None:
            return []

        table_locator = ContainerStatusTableLocator()
        table_locator.parse(table=table)
        table_extractor = TableExtractor(table_locator=table_locator)
        first_text_extractor = FirstTextTdExtractor()
        span_extractor = FirstTextTdExtractor(css_query="span::text")

        container_status_list = []
        for left in table_locator.iter_left_headers():
            container_status_list.append(
                {
                    "event": table_extractor.extract_cell(top="Event", left=left, extractor=first_text_extractor),
                    "facility": table_extractor.extract_cell(top="Facility", left=left, extractor=first_text_extractor),
                    "location": table_extractor.extract_cell(top="Location", left=left, extractor=span_extractor),
                    "transport": table_extractor.extract_cell(top="Mode", left=left, extractor=first_text_extractor)
                    or None,
                    "local_date_time": table_extractor.extract_cell(top="Time", left=left, extractor=span_extractor),
                }
            )
        return container_status_list


class ContainerStatusTableLocator(BaseTableLocator):
    """
    +--------------------------------------+ <tbody>
    | Title 1  | Title 2  | ... | Title N  | <tr> <th>
    +----------+----------+-----+----------+
    | Data 1,1 | Data 2,1 | ... | Data N,1 | <tr> <td>
    +----------+----------+-----+----------+
    | Data 1,2 | Data 2,2 | ... | Data N,2 | <tr> <td>
    +----------+----------+-----+----------+
    | ...      | ...      | ... | ...      | <tr> <td>
    +----------+----------+-----+----------+
    | Data 1,M | Data 2,M | ... | Data N,M | <tr> <td>
    +----------+----------+-----+----------+ </tbody>
    """

    DATA_START_TR_INDEX = 1

    def __init__(self):
        self._td_map = {}  # title: [td, ...]
        self._data_len = 0

    def parse(self, table: scrapy.Selector):
        title_list = table.css("th::text").getall()
        data_tr_list = table.css("tr")[self.DATA_START_TR_INDEX :]

        for title_index, title in enumerate(title_list):
            data_index = title_index

            title = title.strip()
            self._td_map[title] = []
            for data_tr in data_tr_list:
                data_td = data_tr.css("td")[data_index]
                self._td_map[title].append(data_td)

        first_title = title_list[0]
        self._data_len = len(self._td_map[first_title])

    def get_cell(self, top, left) -> scrapy.Selector:
        try:
            return self._td_map[top][left]
        except KeyError as err:
            raise HeaderMismatchError(repr(err))

    def has_header(self, top=None, left=None) -> bool:
        return (top in self._td_map) and (left is None)

    def iter_left_headers(self):
        for index in range(self._data_len):
            yield index


class DestinationTableLocator(BaseTableLocator):
    """
    +--------------------------------+ <tbody>
    | Title 1 | Data 1,1  | Data 1,2 | <tr> <td>
    +---------+-----------+----------+
    | Title 2 | Data 2,1  | Data 2,2 | <tr> <td>
    +---------+-----------+----------+
    | Title 3 | Data 3,1  | Data 3,2 | <tr> <td>
    +---------+-----------+----------+
    | ...     |           |          | <tr> <td>
    +---------+-----------+----------+
    | Title N | Data N,1  | Data N,2 | <tr> <td>
    +---------+-----------+----------+ </tbody>
    """

    TITEL_TD_INDEX = 0
    DATA_NEEDED_TD_INDEX = 2

    def __init__(self):
        self._td_map = {}  # title: td

    def parse(self, table: scrapy.Selector):
        tr_list = table.css("tr")

        for tr in tr_list:
            td_list = tr.css("td")

            title_td = td_list[self.TITEL_TD_INDEX]
            title = title_td.css("::text").get()
            title = title.strip() if isinstance(title, str) else ""
            self._td_map[title] = td_list[self.DATA_NEEDED_TD_INDEX]

    def get_cell(self, top, left) -> scrapy.Selector:
        assert top is None
        try:
            return self._td_map[left]
        except KeyError as err:
            raise HeaderMismatchError(repr(err))

    def has_header(self, top=None, left=None) -> bool:
        return (left in self._td_map) and (top is None)


class DetentionDateTdExtractor(BaseTableCellExtractor):
    def extract(self, cell: Selector):
        text_list = cell.css("::text").getall()
        text_list_len = len(text_list)

        if text_list_len != 2 or text_list_len != 1:
            CarrierResponseFormatError(reason=f"Unknown last free day td format: `{text_list}`")

        return {
            "time_str": text_list[0].strip(),
            "status": text_list[1].strip() if text_list_len == 2 else "",
        }


# -------------------------------------------------------------------------------


class _PageLocator:
    def locate_selectors(self, response: scrapy.Selector):
        tables = response.css("table.groupTable")

        # summary
        summary_rule = CssQueryTextStartswithMatchRule(css_query="td.groupTitle::text", startswith="Summary")
        summary_table = find_selector_from(selectors=tables, rule=summary_rule)
        if not summary_table:
            raise CarrierResponseFormatError(reason="Can not find summary table !!!")
        summary_selectors_map = self._locate_selectors_from_summary(summary_table=summary_table)

        # detail (may not exist)
        detail_rule = CssQueryTextStartswithMatchRule(
            css_query="td.groupTitle::text", startswith="Detail of OOCL Container"
        )
        detail_table = find_selector_from(selectors=tables, rule=detail_rule)
        if detail_table:
            detail_selectors_map = self._locate_selectors_from_detail(detail_table=detail_table)
        else:
            detail_selectors_map = {}

        return {
            **summary_selectors_map,
            **detail_selectors_map,
        }

    @staticmethod
    def _locate_selectors_from_summary(summary_table: scrapy.Selector):
        # top table
        top_table = summary_table.xpath("./tr/td/table") or summary_table.xpath("./tbody/tr/td/table")
        if not top_table:
            raise CarrierResponseFormatError(reason="Can not find top_table !!!")

        top_inner_tables = top_table.xpath("./tr/td") or top_table.xpath("./tbody/tr/td")
        if len(top_inner_tables) != 2:
            raise CarrierResponseFormatError(reason=f"Amount of top_inner_tables not right: `{len(top_inner_tables)}`")

        # bottom table
        bottom_table = summary_table.css("div#summaryDiv > table")
        if not bottom_table:
            raise CarrierResponseFormatError(reason="Can not find container_outer_table !!!")

        bottom_inner_tables = bottom_table.css("tr table")
        if not bottom_inner_tables:
            raise CarrierResponseFormatError(reason="Can not find container_inner_table !!!")

        return {
            "summary:main_left_table": top_inner_tables[0],
            "summary:main_right_table": top_inner_tables[1],
            "summary:container_table": bottom_inner_tables[0],
        }

    def _locate_selectors_from_detail(self, detail_table: scrapy.Selector):
        # routing tab
        routing_tab = detail_table.css("div#Tab1")
        if not routing_tab:
            raise CarrierResponseFormatError(reason="Can not find routing_tab !!!")

        routing_table = routing_tab.css("table#eventListTable")
        if not routing_table:
            raise CarrierResponseFormatError(reason="Can not find routing_table !!!")

        # equipment tab
        equipment_tab = detail_table.css("div#Tab2")
        if not equipment_tab:
            raise CarrierResponseFormatError(reason="Can not find equipment_tab !!!")

        equipment_table = equipment_tab.css("table#eventListTable")
        if not equipment_table:
            raise CarrierResponseFormatError(reason="Can not find equipment_table !!!")

        # detention tab
        detention_tab = detail_table.css("div#Tab3")
        if not detention_tab:
            raise CarrierResponseFormatError(reason="Can not find detention_tab !!!")

        detention_tables = self._locate_detail_detention_tables(detention_tab=detention_tab)

        return {
            "detail:routing_table": routing_table,
            "detail:container_status_table": equipment_table,
            "detail:detention_right_table": detention_tables[1],
        }

    @staticmethod
    def _locate_detail_detention_tables(detention_tab: scrapy.Selector):
        inner_parts = detention_tab.xpath("./table/tr/td/table") or detention_tab.xpath("./table/tbody/tr/td/table")
        if len(inner_parts) != 2:
            raise CarrierResponseFormatError(reason=f"Amount of detention_inner_parts not right: `{len(inner_parts)}`")

        title_part, content_part = inner_parts

        detention_tables = content_part.xpath("./tr/td/table/tr/td/table") or content_part.xpath(
            "./tbody/tr/td/table/tbody/tr/td/table"
        )
        if len(detention_tables) != 2:
            raise CarrierResponseFormatError(
                reason=f"Amount of detention tables does not right: {len(detention_tables)}"
            )

        return detention_tables


def _get_est_and_actual(status, time_str):
    if status == "(Actual)":
        estimate, actual = None, time_str
    elif status == "(Estimated)":
        estimate, actual = time_str, ""
    elif status == "":
        estimate, actual = None, ""
    else:
        raise CarrierResponseFormatError(reason=f"Unknown status format: `{status}`")

    return estimate, actual


def get_multipart_body(form_data, boundary):
    body = ""
    for index, key in enumerate(form_data):
        body += f"--{boundary}\r\n" f'Content-Disposition: form-data; name="{key}"\r\n' f"\r\n" f"{form_data[key]}\r\n"
    body += f"--{boundary}--"
    return body<|MERGE_RESOLUTION|>--- conflicted
+++ resolved
@@ -17,10 +17,7 @@
 from urllib3.exceptions import ReadTimeoutError
 from PIL import Image
 
-<<<<<<< HEAD
-=======
 from crawler.core.selenium import ChromeContentGetter
->>>>>>> 08913e79
 from crawler.core_carrier.base import SHIPMENT_TYPE_MBL, SHIPMENT_TYPE_BOOKING, CARRIER_RESULT_STATUS_ERROR
 from crawler.core_carrier.base_spiders import BaseMultiCarrierSpider
 from crawler.core.proxy import HydraproxyProxyManager
@@ -396,18 +393,13 @@
         if os.path.exists("./slider01.jpg"):
             os.remove("./slider01.jpg")
 
-<<<<<<< HEAD
         for item in self._handle_response(task_id=task_id, search_no=search_no, response=response, search_type=self._search_type):
-=======
-        for item in self._handle_response(response=response, search_type=self._search_type):
->>>>>>> 08913e79
             yield item
 
     @staticmethod
     def _no_response(response: Selector) -> bool:
         return not bool(response.css("td.pageTitle"))
 
-<<<<<<< HEAD
     def _handle_response(self, task_id, search_no, response, search_type):
         if self.is_search_no_invalid(response):
             if search_type == SHIPMENT_TYPE_MBL:
@@ -418,29 +410,6 @@
                 yield ExportErrorData(task_id=task_id, booking_no=search_no, status=CARRIER_RESULT_STATUS_ERROR,
                                       detail='Data was not found')
                 return
-=======
-    @classmethod
-    def _handle_response(cls, response, search_type):
-        search_no = response.meta["search_no"]
-        task_id = response.meta["task_id"]
-
-        if cls.is_search_no_invalid(response):
-            if search_type == SHIPMENT_TYPE_MBL:
-                yield ExportErrorData(
-                    task_id=task_id,
-                    mbl_no=search_no,
-                    status=CARRIER_RESULT_STATUS_ERROR,
-                    detail="Data was not found",
-                )
-            else:
-                yield ExportErrorData(
-                    task_id=task_id,
-                    booking_no=search_no,
-                    status=CARRIER_RESULT_STATUS_ERROR,
-                    detail="Data was not found",
-                )
-            return
->>>>>>> 08913e79
 
         locator = _PageLocator()
         selector_map = locator.locate_selectors(response=response)
@@ -475,7 +444,6 @@
 
         container_list = self._extract_container_list(selector_map=selector_map)
         for i, container in enumerate(container_list):
-<<<<<<< HEAD
             container_no = container['container_no'].strip()
             click_element_css = f"a[id='form:link{i}']"
 
@@ -523,14 +491,6 @@
                 location=LocationItem(name=container_status['location']),
                 transport=container_status['transport'],
                 local_date_time=container_status['local_date_time'],
-=======
-            # need to be under windows[1]
-            yield ContainerStatusRule.build_request_option(
-                is_last=True if i == len(container_list) else False,
-                task_id=task_id,
-                container_no=container["container_no"].strip(),
-                click_element_css=f"a[id='form:link{i}']",
->>>>>>> 08913e79
             )
 
     def get_driver(self):
