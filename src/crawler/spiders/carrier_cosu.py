import time
import random
from typing import List, Dict

import scrapy
from scrapy import Selector
from selenium import webdriver
from selenium.common.exceptions import TimeoutException
from selenium.webdriver.common.by import By
from selenium.webdriver.support.wait import WebDriverWait
from selenium.webdriver.support import expected_conditions as EC
from urllib3.exceptions import ReadTimeoutError

from crawler.core_carrier.base import SHIPMENT_TYPE_MBL, SHIPMENT_TYPE_BOOKING
from crawler.core_carrier.exceptions import SuspiciousOperationError, LoadWebsiteTimeOutFatal, CarrierInvalidMblNoError, \
    CarrierInvalidSearchNoError
from crawler.core_carrier.items import (
    LocationItem,
    MblItem,
    VesselItem,
    ContainerStatusItem,
    ContainerItem,
    BaseCarrierItem,
    DebugItem,
)
from crawler.core_carrier.base_spiders import BaseCarrierSpider
from crawler.core_carrier.request_helpers import RequestOption
from crawler.core_carrier.rules import BaseRoutingRule, RuleManager
from crawler.extractors.selector_finder import CssQueryExistMatchRule, find_selector_from
from crawler.extractors.table_cell_extractors import FirstTextTdExtractor, BaseTableCellExtractor
from crawler.extractors.table_extractors import BaseTableLocator, HeaderMismatchError, TableExtractor


class CarrierCosuSpider(BaseCarrierSpider):
    name = 'carrier_cosu'

    def __init__(self, *args, **kwargs):
        super(CarrierCosuSpider, self).__init__(*args, **kwargs)
        content_getter = ContentGetter()

        bill_rules = [
            MainInfoRoutingRule(content_getter),
            BookingInfoRoutingRule(content_getter, origin_search_type=SHIPMENT_TYPE_MBL),
        ]

        booking_rules = [
            BookingInfoRoutingRule(content_getter, origin_search_type=SHIPMENT_TYPE_BOOKING),
        ]

        if self.mbl_no:
            self._rule_manager = RuleManager(rules=bill_rules)
        else:
            self._rule_manager = RuleManager(rules=booking_rules)

    def start(self):
        if self.mbl_no:
            option = MainInfoRoutingRule.build_request_option(mbl_no=self.mbl_no)
        else:
            option = BookingInfoRoutingRule.build_request_option(booking_nos=[self.booking_no])
        yield self._build_request_by(option=option)

    def parse(self, response):
        yield DebugItem(info={'meta': dict(response.meta)})

        routing_rule = self._rule_manager.get_rule_by_response(response=response)

        save_name = routing_rule.get_save_name(response=response)
        self._saver.save(to=save_name, text=response.text)

        for result in routing_rule.handle(response=response):
            if isinstance(result, BaseCarrierItem):
                yield result
            elif isinstance(result, RequestOption):
                yield self._build_request_by(option=result)
            else:
                raise RuntimeError()

    def _build_request_by(self, option: RequestOption):
        meta = {RuleManager.META_CARRIER_CORE_RULE_NAME: option.rule_name, **option.meta}

        if option.method == RequestOption.METHOD_GET:
            return scrapy.Request(
                method=option.method,
                headers=option.headers,
                url=option.url,
                meta=meta,
                dont_filter=True,
            )
        else:
            raise SuspiciousOperationError(msg=f'Unexpected request method: `{option.method}`')


# ---------------------------------------------------------------------------------------------------------


class MainInfoRoutingRule(BaseRoutingRule):
    name = 'MAIN_INFO'

    def __init__(self, content_getter):
        self._content_getter = content_getter

    @classmethod
    def build_request_option(cls, mbl_no) -> RequestOption:
        url = f'https://www.google.com'

        return RequestOption(
            method=RequestOption.METHOD_GET,
            rule_name=cls.name,
            url=url,
            meta={
                'mbl_no': mbl_no,
            },
        )

    def get_save_name(self, response) -> str:
        return f'{self.name}.html'

    def handle(self, response):
        mbl_no = response.meta['mbl_no']

        response_text = self._content_getter.search_and_return(search_no=mbl_no, is_booking=False)
        response_selector = scrapy.Selector(text=response_text)

        raw_booking_nos = response_selector.css('a.exitedBKNumber::text').getall()
        booking_nos = [raw_booking_no.strip() for raw_booking_no in raw_booking_nos]

        if self._is_mbl_no_invalid(response=response_selector) and not booking_nos:
            raise CarrierInvalidSearchNoError(search_type=SHIPMENT_TYPE_MBL)

        elif not self._is_mbl_no_invalid(response=response_selector):
            item_extractor = ItemExtractor()
            for item in item_extractor.extract(
                    response=response_selector, content_getter=self._content_getter, search_type=SHIPMENT_TYPE_MBL):
                yield item

        elif booking_nos:
            yield MblItem(mbl_no=mbl_no)
            yield BookingInfoRoutingRule.build_request_option(booking_nos=booking_nos)

    @staticmethod
    def _is_mbl_no_invalid(response: Selector) -> bool:
        return bool(response.css('div.noFoundTips'))


# ---------------------------------------------------------------------------------------------------------


class BookingInfoRoutingRule(BaseRoutingRule):
    name = 'BOOKING_INFO'

    def __init__(self, content_getter, origin_search_type):
        self._content_getter = content_getter
        self._origin_search_type = origin_search_type

    @classmethod
    def build_request_option(cls, booking_nos: List) -> RequestOption:
        url = f'https://www.google.com'

        return RequestOption(
            method=RequestOption.METHOD_GET,
            rule_name=cls.name,
            url=url,
            meta={
                'booking_nos': booking_nos,
            },
        )

    def get_save_name(self, response) -> str:
        return f'{self.name}.html'

    def handle(self, response):
        booking_nos = response.meta['booking_nos']

        item_extractor = ItemExtractor()
        for booking_no in booking_nos:
            response_text = self._content_getter.search_and_return(search_no=booking_no, is_booking=True)
            response_selector = scrapy.Selector(text=response_text)

            if self._is_booking_no_invalid(response=response_selector) and len(booking_nos) == 1:
                raise CarrierInvalidSearchNoError(search_type=self._origin_search_type)

            for item in item_extractor.extract(
                    response=response_selector,
                    content_getter=self._content_getter,
                    search_type=self._origin_search_type,
            ):
                yield item

    @staticmethod
    def _is_booking_no_invalid(response: Selector) -> bool:
        return bool(response.css('div.noFoundTips'))


# ---------------------------------------------------------------------------------------------------------


class ItemExtractor:
<<<<<<< HEAD

    def extract(self, response: scrapy.Selector, content_getter, search_type) -> BaseCarrierItem:
        mbl_item = self._make_main_item(response=response, search_type=search_type)
=======
    def extract(self, response: scrapy.Selector, content_getter) -> BaseCarrierItem:
        mbl_item = self._make_main_item(response=response)
>>>>>>> c18b125a
        vessel_items = self._make_vessel_items(response=response)
        container_items = self._make_container_items(response=response)

        for item in vessel_items + [mbl_item]:
            yield item

        content_getter.scroll_to_bottom_of_page()
        for c_i, c_item in enumerate(container_items):
            response_text = content_getter.click_container_status_button(c_i)
            response_selector = scrapy.Selector(text=response_text)

            container_status_items = self._make_container_status_items(
                container_no=c_item['container_no'],
                response=response_selector,
            )

            for item in container_status_items + [c_item]:
                yield item

    @classmethod
    def _make_main_item(cls, response: scrapy.Selector, search_type) -> BaseCarrierItem:
        mbl_data = cls._extract_main_info(response=response)
        mbl_item = MblItem(
            vessel=mbl_data.get('vessel', None),
            voyage=mbl_data.get('voyage', None),
            por=LocationItem(name=mbl_data.get('por_name', None)),
            pol=LocationItem(name=mbl_data.get('pol_name', None)),
            pod=LocationItem(
                name=mbl_data.get('pod_name', None),
                firms_code=mbl_data.get('pod_firms_code', None),
            ),
            final_dest=LocationItem(
                name=mbl_data.get('final_dest_name', None),
                firms_code=mbl_data.get('final_dest_firms_code', None),
            ),
            etd=mbl_data.get('etd', None),
            atd=mbl_data.get('atd', None),
            eta=mbl_data.get('eta', None),
            ata=mbl_data.get('ata', None),
            deliv_eta=mbl_data.get('pick_up_eta', None),
            bl_type=mbl_data.get('bl_type', None),
            cargo_cutoff_date=mbl_data.get('cargo_cutoff', None),
            surrendered_status=mbl_data.get('surrendered_status', None),
            # trans_eta=data.get('trans_eta', None),
            # container_quantity=data.get('container_quantity', None),
        )
        if mbl_data['mbl_no'] and search_type == SHIPMENT_TYPE_MBL:
            mbl_item['mbl_no'] = mbl_data['mbl_no']
        elif search_type == SHIPMENT_TYPE_BOOKING:
            mbl_item['booking_no'] = mbl_data['booking_no']

        return mbl_item

    @staticmethod
    def _extract_main_info(response: scrapy.Selector) -> Dict:
        table_like_div = response.css('div.ivu-c-detailPart')[0]  # 0 for booking info bookmark, 1 for print bookmark
        table_locator = LeftHeadDivTableLocator()
        table_locator.parse(table=table_like_div)
        table_extractor = TableExtractor(table_locator=table_locator)

        vessel_voyage = table_extractor.extract_cell(left='Vessel / Voyage', top=None)
        raw_vessel, raw_voyage = vessel_voyage.split('/')
        vessel, voyage = raw_vessel.strip(), raw_voyage.strip()

        raw_booking_no = table_extractor.extract_cell(left='Booking Number', top=None)
        booking_no = raw_booking_no.split(' ')[0]

        if table_extractor.has_header(left='POD Firms Code'):
            pod_firms_code = table_extractor.extract_cell(left='POD Firms Code', top=None)
        else:
            pod_firms_code = None

        if table_extractor.has_header(left='Final Destination Firms Code'):
            final_dest_firms_code = table_extractor.extract_cell(left='Final Destination Firms Code', top=None)
        else:
            final_dest_firms_code = None

        if table_extractor.has_header(left='BL Surrendered Status'):
            surrendered_status = table_extractor.extract_cell(left='BL Surrendered Status', top=None)
        else:
            surrendered_status = None

        if table_extractor.has_header(left='B/L Type'):
            bl_type = table_extractor.extract_cell(left='B/L Type', top=None)
        else:
            bl_type = None

        data = {
            'mbl_no': table_extractor.extract_cell(left='Bill of Lading Number', top=None),
            'booking_no': booking_no,
            'por_name': table_extractor.extract_cell(left='Place of Receipt', top=None),
            'pol_name': table_extractor.extract_cell(left='POL', top=None),
            'pod_name': table_extractor.extract_cell(left='POD', top=None),
            'final_dest_name': table_extractor.extract_cell(left='Final Destination', top=None),
            'vessel': vessel,
            'voyage': voyage or None,
            'bl_type': bl_type,
            'pick_up_eta': table_extractor.extract_cell(left='ETA at Place of Delivery', top=None),
            'cargo_cutoff': table_extractor.extract_cell(left='Cargo Cutoff', top=None),
            'pod_firms_code': pod_firms_code,
            'final_dest_firms_code': final_dest_firms_code,
            'surrendered_status': surrendered_status,
        }

        vessel_schedule_div = response.css('div.ivu-steps-horizontal')
        xtd_div = vessel_schedule_div.css('div.ivu-steps-item-pol')
        xta_div = vessel_schedule_div.css('div.ivu-steps-item-pod')

        xtd_key = xtd_div.css('div.ivu-steps-name::text').get().strip()
        xtd_time = xtd_div.css('div.ivu-steps-date::text').get().strip()

        if xtd_key == 'ATD':
            data['atd'] = xtd_time
            data['etd'] = None
        else:
            data['atd'] = None
            data['etd'] = xtd_time

        xta_key = xta_div.css('div.ivu-steps-name::text').get().strip()
        xta_time = xta_div.css('div.ivu-steps-date::text').get().strip()

        if xta_key == 'ATA':
            data['ata'] = xta_time
            data['eta'] = None
        else:
            data['ata'] = None
            data['eta'] = xta_time

        return data

    @classmethod
    def _make_vessel_items(cls, response: scrapy.Selector) -> List[BaseCarrierItem]:
        vessel_data = cls._extract_schedule_detail_info(response=response)
        vessels = []
        for vessel in vessel_data:
            vessels.append(
                VesselItem(
                    vessel_key=vessel['vessel'],
                    vessel=vessel['vessel'],
                    voyage=vessel['voyage'],
                    pol=LocationItem(name=vessel['pol']),
                    pod=LocationItem(name=vessel['pod']),
                    etd=vessel['etd'],
                    eta=vessel['eta'],
                    atd=vessel['atd'],
                    ata=vessel['ata'],
                )
            )
        return vessels

    @staticmethod
    def _extract_schedule_detail_info(response: scrapy.Selector) -> List:
        # 0 for booking info bookmark, 1 for print bookmark
        table_like_div = response.css('div.cargoTrackingSailing div.ivu-table')[0]
        table_locator = TopHeadDivTableLocator()
        table_locator.parse(table=table_like_div)
        table_extractor = TableExtractor(table_locator=table_locator)

        vessels = []
        for left in table_locator.iter_left_index():
            service_voyage = table_extractor.extract_cell(
                top='Service / Voyage', left=left, extractor=LabelContentTableCellExtractor()
            )

            departure_date = table_extractor.extract_cell(
                top='Departure Date', left=left, extractor=LabelContentTableCellExtractor()
            )

            arrive_date = table_extractor.extract_cell(
                top='Arrival Date', left=left, extractor=LabelContentTableCellExtractor()
            )

            vessels.append(
                {
                    'vessel_key': table_extractor.extract_cell(
                        top='Vessel', left=left, extractor=FirstTextTdExtractor(css_query='a::text')
                    ),
                    'vessel': table_extractor.extract_cell(
                        top='Vessel', left=left, extractor=FirstTextTdExtractor(css_query='a::text')
                    ),
                    'voyage': service_voyage['Voyage'],
                    'pol': table_extractor.extract_cell(
                        top='POL', left=left, extractor=FirstTextTdExtractor(css_query='span::text')
                    ),
                    'pod': table_extractor.extract_cell(
                        top='POD', left=left, extractor=FirstTextTdExtractor(css_query='span::text')
                    ),
                    'etd': departure_date['expected'],
                    'atd': departure_date['actual'],
                    'eta': arrive_date['expected'],
                    'ata': arrive_date['actual'],
                }
            )

        return vessels

    @classmethod
    def _make_container_items(cls, response: scrapy.Selector) -> List[BaseCarrierItem]:
        container_infos = cls._extract_container_infos(response=response)

        container_items = []
        for container_info in container_infos:
            container_items.append(
                ContainerItem(
                    container_key=container_info['container_key'],
                    container_no=container_info['container_no'],
                    last_free_day=container_info['last_free_day'],
                    depot_last_free_day=container_info['depot_last_free_day'],
                )
            )
        return container_items

    @staticmethod
    def _extract_container_infos(response: scrapy.Selector):
        table_like_div = response.css('div.movingList')[0]  # 0 for booking info bookmark, 1 for print bookmark
        table_locator = TopHeadDivTableLocator()
        table_locator.parse(table=table_like_div)
        table_extractor = TableExtractor(table_locator=table_locator)
        container_infos = []

        for left in table_locator.iter_left_index():
            container_no = table_extractor.extract_cell(
                top='Container No.', left=left, extractor=OnlyContentTableCellExtractor()
            )[
                0
            ]  # 0 container_no, 1 container_spec
            lfd_related = {}
            if table_extractor.has_header(top='LFD'):
                lfd_related = table_extractor.extract_cell(
                    top='LFD', left=left, extractor=LabelContentTableCellExtractor()
                )

            container_infos.append(
                {
                    'container_key': get_container_key(container_no=container_no),
                    'container_no': container_no,
                    'last_free_day': lfd_related.get('LFD'),
                    'depot_last_free_day': lfd_related.get('Depot LFD'),
                }
            )

        return container_infos

    @classmethod
    def _make_container_status_items(cls, container_no: str, response: scrapy.Selector) -> List[BaseCarrierItem]:
        container_status_infos = cls._extract_container_status_infos(response=response)

        container_status_items = []
        for container_status_info in container_status_infos:
            container_status_items.append(
                ContainerStatusItem(
                    container_key=get_container_key(container_no),
                    description=container_status_info['description'],
                    local_date_time=container_status_info['local_date_time'],
                    location=LocationItem(name=container_status_info['location']),
                    transport=container_status_info['transport'],
                )
            )

        return container_status_items

    @staticmethod
    def _extract_container_status_infos(response: scrapy.Selector):
        pop_up_divs = response.css('div.ivu-poptip-content')
        rule = CssQueryExistMatchRule(css_query='p.poptip-title-up')
        container_status_div = find_selector_from(selectors=pop_up_divs, rule=rule)

        table_like_div = container_status_div.css('div.ivu-table')
        table_locator = TopHeadDivTableLocator()
        table_locator.parse(table=table_like_div)
        table_extractor = TableExtractor(table_locator=table_locator)

        container_status_infos = []
        for left in table_locator.iter_left_index():
            multi_status = table_extractor.extract_cell(
                top='Latest Status', left=left, extractor=OnlyContentTableCellExtractor()
            )  # 0 description, 1 time, 2 transport

            container_status_infos.append(
                {
                    'description': multi_status[0],
                    'local_date_time': multi_status[1],
                    'transport': multi_status[2],
                    'location': table_extractor.extract_cell(
                        top='Location', left=left, extractor=JoinAllWithSpaceTableCellExtractor()
                    ),
                }
            )

        return container_status_infos


class LeftHeadDivTableLocator(BaseTableLocator):
    def __init__(self):
        self._td_map = {}  # title: data_td

    def parse(self, table: Selector):
        label_cells = table.css('div.label p.tebleCell')
        content_cells = table.css('div.content p.tebleCell')

        for label_cell, content_cell in zip(label_cells, content_cells):
            raw_label_texts = label_cell.css('::text').getall()
            label_with_colon = ''.join([raw_label_t.strip() for raw_label_t in raw_label_texts])
            label = label_with_colon[:-1]  # delete colon

            raw_content_texts = content_cell.css('::text').getall()
            content = ''.join([raw_content_t.strip() for raw_content_t in raw_content_texts])

            data_td = Selector(text=f'<td>{content}</td>')

            self._td_map[label] = data_td

    def get_cell(self, left: str, top=None) -> Selector:
        assert top is None
        try:
            return self._td_map[left]
        except KeyError as err:
            raise HeaderMismatchError(repr(err))

    def has_header(self, left=None, top=None) -> bool:
        assert top is None
        return left in self._td_map


class TopHeadDivTableLocator(BaseTableLocator):
    def __init__(self):
        self._td_map = {}  # title: td

    def parse(self, table: Selector):
        ths = table.css('div.ivu-table-header th')
        ths_span_text = [th.css('span::text').get() for th in ths]
        trs = table.css('tr.ivu-table-row')

        for tr in trs:
            tds = tr.css('td')
            for th_span_text, td in zip(ths_span_text, tds):
                self._td_map.setdefault(th_span_text, [])
                self._td_map[th_span_text].append(td)

    def get_cell(self, top, left) -> Selector:
        try:
            return self._td_map[top][left]
        except (KeyError, IndexError) as err:
            raise HeaderMismatchError(repr(err))

    def has_header(self, top=None, left=None) -> bool:
        assert left is None
        return bool(top in self._td_map)

    def iter_left_index(self):
        keys = list(self._td_map.keys())
        first_tds = self._td_map[keys[0]]
        for i in range(len(first_tds)):
            yield i


class LabelContentTableCellExtractor(BaseTableCellExtractor):
    def extract(self, cell: Selector):
        result = {}
        info_items = cell.css('p.infoItem')

        for info_item in info_items:
            label_with_colon = info_item.css('span.label::text').get().strip()
            label = label_with_colon[:-1]

            raw_content = info_item.css('span.content::text').get()
            content = raw_content.strip() if raw_content else raw_content

            result[label] = content

        return result


class JoinAllWithSpaceTableCellExtractor(BaseTableCellExtractor):
    def extract(self, cell: Selector):
        all_texts = cell.css('::text').getall()
        result_text = ' '.join([text.strip() for text in all_texts]).strip()

        return result_text


class OnlyContentTableCellExtractor(BaseTableCellExtractor):
    def extract(self, cell: Selector):
        results = []
        info_items = cell.css('p.infoItem')

        for info_item in info_items:
            raw_content = info_item.css('span.content::text').get()
            content = raw_content.strip() if raw_content else raw_content
            results.append(content)

        return results


# ---------------------------------------------------------------------------------------------------------


class ContentGetter:
    def __init__(self):
        options = webdriver.FirefoxOptions()
        options.add_argument('--headless')
        options.add_argument(f'user-agent={self._random_choose_user_agent()}')
        self._driver = webdriver.Firefox(firefox_options=options, service_log_path='/dev/null')
        self._driver.get('https://elines.coscoshipping.com/ebusiness/cargoTracking')
        self._is_first = True

    def search_and_return(self, search_no: str, is_booking: bool = True):

        if self._is_first:
            self._is_first = False
            self._handle_cookie()

        if is_booking:
            trackingType = 'BOOKING'
        else:
            trackingType = 'BILLOFLADING'

        self._driver.get(
            f'https://elines.coscoshipping.com/ebusiness/cargoTracking?trackingType={trackingType}&number={search_no}'
        )

        try:
            time.sleep(10)
            return self._driver.page_source
        except TimeoutException:
            raise LoadWebsiteTimeOutFatal()

    def _handle_cookie(self):
        try:
            accept_btn = WebDriverWait(self._driver, 10).until(
                EC.element_to_be_clickable((By.CSS_SELECTOR, "button[class='ivu-btn ivu-btn-primary ivu-btn-large']"))
            )
        except (TimeoutException, ReadTimeoutError):
            raise LoadWebsiteTimeOutFatal()

        # accept cookie
        time.sleep(1)
        accept_btn.click()
        time.sleep(1)

    def click_container_status_button(self, idx: int):
        repeat_three_times_buttons = self._driver.find_elements_by_css_selector(
            "i[class='ivu-icon ivu-icon-ios-information']"
        )
        button = repeat_three_times_buttons[idx]

        button.click()
        time.sleep(8)
        return self._driver.page_source

    def scroll_to_bottom_of_page(self):
        self._driver.execute_script("window.scrollTo(0, document.body.scrollHeight);")
        time.sleep(3)

    @staticmethod
    def _random_choose_user_agent():
        user_agents = [
            # firefox
            ('Mozilla/5.0 (Macintosh; Intel Mac OS X 10.15; rv:80.0) ' 'Gecko/20100101 ' 'Firefox/80.0'),
            ('Mozilla/5.0 (Macintosh; Intel Mac OS X 10.15; rv:79.0) ' 'Gecko/20100101 ' 'Firefox/79.0'),
            ('Mozilla/5.0 (Macintosh; Intel Mac OS X 10.15; rv:78.0) ' 'Gecko/20100101 ' 'Firefox/78.0'),
            ('Mozilla/5.0 (Macintosh; Intel Mac OS X 10.15; rv:78.0.1) ' 'Gecko/20100101 ' 'Firefox/78.0.1'),
        ]

        return random.choice(user_agents)


def get_container_key(container_no: str):
    container_key = container_no[:10]

    # if len(container_key) != 10:
    #     raise CarrierResponseFormatError(f'Invalid container_no `{container_no}`')

    return container_key<|MERGE_RESOLUTION|>--- conflicted
+++ resolved
@@ -195,14 +195,8 @@
 
 
 class ItemExtractor:
-<<<<<<< HEAD
-
     def extract(self, response: scrapy.Selector, content_getter, search_type) -> BaseCarrierItem:
         mbl_item = self._make_main_item(response=response, search_type=search_type)
-=======
-    def extract(self, response: scrapy.Selector, content_getter) -> BaseCarrierItem:
-        mbl_item = self._make_main_item(response=response)
->>>>>>> c18b125a
         vessel_items = self._make_vessel_items(response=response)
         container_items = self._make_container_items(response=response)
 
