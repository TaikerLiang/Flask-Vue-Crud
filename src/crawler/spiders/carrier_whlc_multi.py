--- conflicted
+++ resolved
@@ -1,21 +1,11 @@
-<<<<<<< HEAD
 import re
 import time
 from urllib3.exceptions import ReadTimeoutError
 from typing import List, Dict
-=======
-import asyncio
-import dataclasses
-import logging
-import re
-import time
-from typing import Dict, List, Optional
->>>>>>> db03591b
 
 from pyppeteer.errors import NetworkError, PageError, TimeoutError
 import scrapy
 from scrapy import Selector
-<<<<<<< HEAD
 from selenium.webdriver.support.ui import WebDriverWait
 from selenium.webdriver.support import expected_conditions as ec
 from selenium.webdriver.common.by import By
@@ -34,35 +24,6 @@
 from crawler.core_carrier.rules import RuleManager, BaseRoutingRule, RequestOptionQueue
 from crawler.core_carrier.items import (
     MblItem,
-=======
-from urllib3.exceptions import ReadTimeoutError
-
-from crawler.core.base_new import (
-    DUMMY_URL_DICT,
-    RESULT_STATUS_ERROR,
-    SEARCH_TYPE_BOOKING,
-    SEARCH_TYPE_CONTAINER,
-    SEARCH_TYPE_MBL,
-)
-from crawler.core.defines import BaseContentGetter
-from crawler.core.description import (
-    DATA_NOT_FOUND_DESC,
-    MAX_RETRY_DESC,
-    SUSPICIOUS_OPERATION_DESC,
-)
-from crawler.core.exceptions_new import (
-    FormatError,
-    GeneralFatalError,
-    MaxRetryError,
-    SuspiciousOperationError,
-)
-from crawler.core.items_new import DataNotFoundItem, EndItem
-from crawler.core.proxy_new import HydraproxyProxyManager, ProxyManager
-from crawler.core.pyppeteer import PyppeteerContentGetter
-from crawler.core.table import BaseTable, TableExtractor
-from crawler.core_carrier.base_spiders_new import BaseMultiCarrierSpider
-from crawler.core_carrier.items_new import (
->>>>>>> db03591b
     BaseCarrierItem,
     ContainerItem,
     ContainerStatusItem,
@@ -71,7 +32,6 @@
     MblItem,
     VesselItem,
 )
-<<<<<<< HEAD
 from crawler.core_carrier.exceptions import (
     CarrierResponseFormatError,
     LoadWebsiteTimeOutError,
@@ -80,18 +40,13 @@
     CarrierInvalidSearchNoError,
     CARRIER_RESULT_STATUS_ERROR,
 )
-=======
-from crawler.core_carrier.request_helpers_new import RequestOption
-from crawler.core_carrier.rules import BaseRoutingRule, RequestOptionQueue, RuleManager
->>>>>>> db03591b
+
 from crawler.extractors.selector_finder import BaseMatchRule, find_selector_from
 from crawler.extractors.table_cell_extractors import BaseTableCellExtractor
 from crawler.extractors.table_extractors import BaseTableLocator, HeaderMismatchError, TableExtractor
 
-<<<<<<< HEAD
 WHLC_BASE_URL = "https://www.wanhai.com/views/Main.xhtml"
 COOKIES_RETRY_LIMIT = 3
-=======
 WHLC_BASE_URL = "https://www.wanhai.com/views/cargoTrack/CargoTrack.xhtml"
 MAX_RETRY_COUNT = 10
 POSSIBLE_ERROR_TUPLE = (
@@ -110,7 +65,6 @@
     search_nos: list
     task_ids: list
     reason: str = ""
->>>>>>> db03591b
 
 
 class CarrierWhlcSpider(BaseMultiCarrierSpider):
@@ -123,15 +77,9 @@
     def __init__(self, *args, **kwargs):
         super(CarrierWhlcSpider, self).__init__(*args, **kwargs)
 
-<<<<<<< HEAD
+        self._retry_count = 0
         bill_rules = [MblRoutingRule()]
-=======
-        self._retry_count = 0
-        self._driver = WhlcContentGetter(proxy_manager=HydraproxyProxyManager(session="whlc", logger=self.logger))
-        self._driver.patch_pyppeteer()
-
-        bill_rules = [MblRoutingRule(content_getter=self._driver)]
->>>>>>> db03591b
+
 
         booking_rules = [BookingRoutingRule()]
 
@@ -144,7 +92,6 @@
         self._request_queue = RequestOptionQueue()
 
     def start(self):
-<<<<<<< HEAD
         if self.search_type == SHIPMENT_TYPE_MBL:
             request_option = MblRoutingRule.build_request_option(
                 mbl_nos=self.search_nos, task_ids=self.task_ids, proxy_manager=self._proxy_manager
@@ -155,38 +102,7 @@
                 search_nos=self.search_nos, task_ids=self.task_ids, proxy_manager=self._proxy_manager
             )
             yield self._build_request_by(option=request_option)
-=======
-        if self.search_type == SEARCH_TYPE_MBL:
-            request_option = MblRoutingRule.build_request_option(mbl_nos=self.search_nos, task_ids=self.task_ids)
-        else:
-            request_option = BookingRoutingRule.build_request_option(search_nos=self.search_nos, task_ids=self.task_ids)
-
-        yield self._build_request_by(option=request_option)
-
-    def _prepare_restart(self, search_nos: List, task_ids: List):
-        if self._retry_count >= MAX_RETRY_COUNT:
-            raise MaxRetryError(
-                task_id=task_ids[0],
-                search_no=search_nos[0],
-                search_type=self.search_type,
-                reason=MAX_RETRY_DESC.format(action="", times=MAX_RETRY_COUNT),
-            )
-
-        self._retry_count += 1
-        self._driver.quit()
-        time.sleep(3)
-        self._driver = WhlcContentGetter(proxy_manager=HydraproxyProxyManager(session="whlc", logger=self.logger))
-        self._driver.patch_pyppeteer()
-
-        if self.search_type == SEARCH_TYPE_MBL:
-            self._rule_manager.get_rule_by_name(MblRoutingRule.name).driver = self._driver
-            request_option = MblRoutingRule.build_request_option(mbl_nos=search_nos, task_ids=task_ids)
-        else:
-            self._rule_manager.get_rule_by_name(BookingRoutingRule).driver = self._driver
-            request_option = BookingRoutingRule.build_request_option(search_nos=search_nos, task_ids=task_ids)
-
-        self._request_queue.add_high_priority_request(request_option=request_option)
->>>>>>> db03591b
+
 
     def parse(self, response):
         yield DebugItem(info={"meta": dict(response.meta)})
@@ -199,12 +115,6 @@
         for result in routing_rule.handle(response=response):
             if isinstance(result, (BaseCarrierItem, DataNotFoundItem, EndItem)):
                 yield result
-<<<<<<< HEAD
-=======
-            elif isinstance(result, Restart):
-                yield DebugItem(info=f"{result.reason}, Restarting...")
-                self._prepare_restart(search_nos=result.search_nos, task_ids=result.task_ids)
->>>>>>> db03591b
             elif isinstance(result, RequestOption):
                 self._request_queue.add_request(result)
             else:
@@ -257,12 +167,8 @@
     def __init__(self):
         self._container_patt = re.compile(r"^(?P<container_no>\w+)")
         self._j_idt_patt = re.compile(r"'(?P<j_idt>j_idt[^,]+)':'(?P=j_idt)'")
-<<<<<<< HEAD
         self._search_type = SHIPMENT_TYPE_MBL
-=======
-        self._search_type = SEARCH_TYPE_MBL
-        self.driver = content_getter
->>>>>>> db03591b
+
 
     @classmethod
     def build_request_option(cls, mbl_nos, task_ids, proxy_manager):
@@ -276,7 +182,6 @@
 
     def handle(self, response):
         task_ids = response.meta["task_ids"]
-<<<<<<< HEAD
         mbl_nos = response.meta["mbl_nos"]
         driver = ContentGetter(proxy_manager=self._proxy_manager, is_headless=True)
 
@@ -286,71 +191,8 @@
                 driver.search(search_no=mbl_no, search_type=self._search_type)
             except ReadTimeoutError:
                 raise LoadWebsiteTimeOutError(url=WHLC_BASE_URL)
-=======
-        mbl_nos = response.meta["search_nos"]
-        try:
-            page_source = asyncio.get_event_loop().run_until_complete(
-                self.driver.multi_search(
-                    search_nos=mbl_nos,
-                    search_type=self._search_type,
-                    info_pack={
-                        "task_ids": task_ids,
-                        "search_nos": mbl_nos,
-                        "search_type": SEARCH_TYPE_MBL,
-                    },
-                )
-            )
-        except POSSIBLE_ERROR_TUPLE as e:
-            yield Restart(search_nos=mbl_nos, task_ids=task_ids, reason=repr(e))
-            return
-
-        response_selector = Selector(text=page_source)
-        container_list = self._extract_container_info(response=response_selector, task_ids=task_ids, mbl_nos=mbl_nos)
-        mbl_no_set = self._get_mbl_no_set_from(container_list=container_list)
-
-        for mbl_no, task_id in zip(mbl_nos, task_ids):
-            if mbl_no in mbl_no_set:
-                yield MblItem(task_id=task_id, mbl_no=mbl_no)
-            else:
-                yield DataNotFoundItem(
-                    task_id=task_id,
-                    search_no=mbl_no,
-                    search_type=self._search_type,
-                    status=RESULT_STATUS_ERROR,
-                    detail=DATA_NOT_FOUND_DESC,
-                )
-                continue
-
-        prev_task_id = ""
-        for idx in range(len(container_list)):
-            container_no = container_list[idx]["container_no"]
-            mbl_no = container_list[idx]["mbl_no"]
-            index = mbl_nos.index(mbl_no)
-            task_id = task_ids[index]
-
-            if prev_task_id != task_id:
-                if prev_task_id:
-                    yield EndItem(task_id=prev_task_id)
-
-                prev_task_id = task_id
-
-            yield ContainerItem(
-                task_id=task_id,
-                container_key=container_no,
-                container_no=container_no,
-            )
-
-            # detail page
+
             try:
-                for item in self._handle_detail_page(task_id=task_id, container_no=container_no, idx=idx):
-                    yield item
-            except POSSIBLE_ERROR_TUPLE as e:
-                yield Restart(search_nos=mbl_nos[index:], task_ids=task_ids[index:], reason=repr(e))
-                return
->>>>>>> db03591b
-
-            try:
-<<<<<<< HEAD
                 driver.check_alert()
                 driver.close_alert()
                 yield ExportErrorData(
@@ -458,111 +300,11 @@
                 driver.close()
                 driver.switch_to_last()
             driver.close()
-=======
-                for item in self._handle_history_page(task_id, container_no, idx):
-                    yield item
-            except POSSIBLE_ERROR_TUPLE as e:
-                yield Restart(search_nos=mbl_nos[index:], task_ids=task_ids[index:], reason=repr(e))
-                return
-
-            time.sleep(3)
-
-        if prev_task_id:
-            yield EndItem(task_id=prev_task_id)
-
-        self.driver.close_page_and_switch_last()
->>>>>>> db03591b
 
     def get_save_name(self, response) -> str:
         return f"{self.name}.html"
 
-<<<<<<< HEAD
     def extract_container_info(self, response: scrapy.Selector) -> List:
-=======
-    def _handle_detail_page(self, task_id: str, container_no: str, idx: int):
-        info_pack = {
-            "task_id": task_id,
-            "search_no": container_no,
-            "search_type": SEARCH_TYPE_CONTAINER,
-        }
-
-        try:
-            page_source = asyncio.get_event_loop().run_until_complete(
-                self.driver.go_detail_page(
-                    idx=idx + 2,
-                    info_pack=info_pack,
-                )
-            )
-        except FormatError as e:
-            # This exception is used to notify that the link of detail page is disappeared, thus no handling continued
-            yield DebugItem(info=f"{e.reason}, on (task_id: container_no): {task_id}: {container_no}")
-            return
-
-        if not page_source:
-            raise FormatError(
-                **info_pack,
-                reason="Detail page source empty",
-            )
-
-        detail_selector = Selector(text=page_source)
-        date_information = self._extract_date_information(response=detail_selector, info_pack=info_pack)
-
-        yield VesselItem(
-            task_id=task_id,
-            vessel_key=f"{date_information['pol_vessel']} / {date_information['pol_voyage']}",
-            vessel=date_information["pol_vessel"],
-            voyage=date_information["pol_voyage"],
-            pol=LocationItem(un_lo_code=date_information["pol_un_lo_code"]),
-            etd=date_information["pol_etd"],
-        )
-
-        yield VesselItem(
-            task_id=task_id,
-            vessel_key=f"{date_information['pod_vessel']} / {date_information['pod_voyage']}",
-            vessel=date_information["pod_vessel"],
-            voyage=date_information["pod_voyage"],
-            pod=LocationItem(un_lo_code=date_information["pod_un_lo_code"]),
-            eta=date_information["pod_eta"],
-        )
-
-        self.driver.close_page_and_switch_last()
-
-    def _handle_history_page(self, task_id, container_no, idx):
-        info_pack = {
-            "task_id": task_id,
-            "search_no": container_no,
-            "search_type": SEARCH_TYPE_CONTAINER,
-        }
-
-        page_source = asyncio.get_event_loop().run_until_complete(
-            self.driver.go_history_page(
-                idx=idx + 2,
-                info_pack=info_pack,
-            )
-        )
-
-        if not page_source:
-            raise FormatError(
-                **info_pack,
-                reason="History page source empty",
-            )
-
-        history_selector = Selector(text=page_source)
-        container_status_list = self._extract_container_status(response=history_selector, info_pack=info_pack)
-
-        for container_status in container_status_list:
-            yield ContainerStatusItem(
-                task_id=task_id,
-                container_key=container_no,
-                local_date_time=container_status["local_date_time"],
-                description=container_status["description"],
-                location=LocationItem(name=container_status["location_name"]),
-            )
-
-        self.driver.close_page_and_switch_last()
-
-    def _extract_container_info(self, response: scrapy.Selector, task_ids: List[str], mbl_nos: List[str]) -> List:
->>>>>>> db03591b
         table_selector = response.css("table.tbl-list")[0]
         table_locator = ContainerListTableLocator()
         table_locator.parse(table=table_selector)
@@ -747,13 +489,8 @@
 class BookingRoutingRule(BaseRoutingRule):
     name = "BOOKING"
 
-<<<<<<< HEAD
     def __init__(self):
         self._search_type = SHIPMENT_TYPE_BOOKING
-=======
-    def __init__(self, content_getter: BaseContentGetter):
-        self._search_type = SEARCH_TYPE_BOOKING
->>>>>>> db03591b
         self._container_patt = re.compile(r"^(?P<container_no>\w+)")
 
     @classmethod
@@ -778,7 +515,6 @@
         driver = ContentGetter(proxy_manager=self._proxy_manager, is_headless=True)
         cookies = driver.get_cookies_dict_from_main_page()
         try:
-<<<<<<< HEAD
             driver.multi_search(search_nos=search_nos, search_type=self._search_type)
         except ReadTimeoutError:
             raise LoadWebsiteTimeOutError(url=WHLC_BASE_URL)
@@ -792,44 +528,15 @@
                     status=CARRIER_RESULT_STATUS_ERROR,
                     detail="Data was not found",
                 )
-=======
-            page_source = asyncio.get_event_loop().run_until_complete(
-                self.driver.multi_search(
-                    search_nos=search_nos,
-                    search_type=self._search_type,
-                    info_pack={
-                        "task_ids": task_ids,
-                        "search_nos": search_nos,
-                        "search_type": SEARCH_TYPE_BOOKING,
-                    },
-                )
-            )
-        except POSSIBLE_ERROR_TUPLE as e:
-            yield Restart(search_nos=search_nos, task_ids=task_ids, reason=repr(e))
->>>>>>> db03591b
             return
         except (NoAlertPresentException, UnexpectedAlertPresentException):
             pass
 
-<<<<<<< HEAD
         response_selector = Selector(text=driver.get_page_source())
         if self.is_search_no_invalid(response=response_selector):
             raise CarrierInvalidSearchNoError(search_type=self._search_type)
         booking_list = self.extract_booking_list(response_selector)
         book_no_set = self.get_book_no_set_from(booking_list=booking_list)
-=======
-        response_selector = Selector(text=page_source)
-        if self._is_search_no_invalid(response=response_selector):
-            zip_list = list(zip(task_ids, search_nos))
-            raise GeneralFatalError(
-                task_id=task_ids[0],
-                search_type=self._search_type,
-                reason=f"Invalid search_nos, on (task_id, search_no): {zip_list}",
-            )
-
-        booking_list = self._extract_booking_list(response=response_selector, task_ids=task_ids, search_nos=search_nos)
-        book_no_set = self._get_book_no_set_from(booking_list=booking_list)
->>>>>>> db03591b
 
         for task_id, search_no in zip(task_ids, search_nos):
             if search_no not in book_no_set:
@@ -854,7 +561,6 @@
                 prev_task_id = task_id
 
             try:
-<<<<<<< HEAD
                 driver.go_detail_page(b_idx + 2)  # only one booking_no to click
             except TimeoutException:
                 yield ExportErrorData(
@@ -873,59 +579,6 @@
                 task_id=task_id,
                 booking_no=search_no,
             )
-=======
-                for item in self._handle_booking_detail_history_page(task_id=task_id, search_no=search_no, b_idx=b_idx):
-                    yield item
-            except POSSIBLE_ERROR_TUPLE as e:
-                yield Restart(search_nos=search_no[index:], task_ids=task_ids[index:], reason=repr(e))
-                return
-
-            time.sleep(3)
-
-        if prev_task_id:
-            yield EndItem(task_id=prev_task_id)
-
-        self.driver.close_page_and_switch_last()
-
-    def _handle_booking_detail_history_page(self, task_id: str, search_no: str, b_idx: int):
-        try:
-            page_source = asyncio.get_event_loop().run_until_complete(
-                self.driver.go_detail_page(
-                    idx=b_idx + 2,
-                    info_pack={
-                        "task_id": task_id,
-                        "search_no": search_no,
-                        "search_type": self._search_type,
-                    },
-                )
-            )
-        except FormatError as e:
-            # This exception is used to notify that the link of detail page is disappeared, thus no handling continued
-            yield DebugItem(info=f"{e.reason}, on (task_id: search_no): {task_id}: {search_no}")
-            return
-
-        if not page_source:
-            raise FormatError(
-                task_id=task_id, search_no=search_no, search_type=self._search_type, reason="Detail page source empty"
-            )
-
-        basic_info = self._extract_basic_info(Selector(text=page_source))
-        vessel_info = self._extract_vessel_info(Selector(text=page_source))
-
-        yield MblItem(
-            task_id=task_id,
-            booking_no=search_no,
-        )
-
-        yield VesselItem(
-            task_id=task_id,
-            vessel_key=f"{basic_info['vessel']} / {basic_info['voyage']}",
-            vessel=basic_info["vessel"],
-            voyage=basic_info["voyage"],
-            pol=LocationItem(name=vessel_info["pol"]),
-            etd=vessel_info["etd"],
-        )
->>>>>>> db03591b
 
             yield VesselItem(
                 task_id=task_id,
@@ -936,7 +589,6 @@
                 etd=vessel_info["etd"],
             )
 
-<<<<<<< HEAD
             yield VesselItem(
                 task_id=task_id,
                 vessel_key=f"{basic_info['vessel']} / {basic_info['voyage']}",
@@ -976,45 +628,6 @@
 
                 for item in container_status_items:
                     yield item
-=======
-        for item in self._handle_booking_history_page(detail_page=page_source, task_id=task_id, search_no=search_no):
-            yield item
-
-        self.driver.close_page_and_switch_last()
-
-    def _handle_booking_history_page(self, detail_page, task_id, search_no):
-        container_nos = self._extract_container_no_and_status_links(Selector(text=detail_page))
-
-        for idx in range(len(container_nos)):
-            container_no = container_nos[idx]
-            info_pack = {
-                "task_id": task_id,
-                "search_no": container_no,
-                "search_type": SEARCH_TYPE_CONTAINER,
-            }
-
-            # history page
-            page_source = asyncio.get_event_loop().run_until_complete(
-                self.driver.go_booking_history_page(
-                    idx=idx + 2,
-                    info_pack=info_pack,
-                )
-            )
-
-            if not page_source:
-                raise FormatError(**info_pack, reason="History page source empty")
-
-            history_selector = Selector(text=page_source)
-
-            event_list = self._extract_container_status(response=history_selector, info_pack=info_pack)
-            container_status_items = self._make_container_status_items(task_id, container_no, event_list)
-
-            yield ContainerItem(
-                task_id=task_id,
-                container_key=container_no,
-                container_no=container_no,
-            )
->>>>>>> db03591b
 
                 driver.close()
                 driver.switch_to_last()
@@ -1172,7 +785,6 @@
         return return_list
 
 
-<<<<<<< HEAD
 class ContentGetter(FirefoxContentGetter):
     def __init__(self, proxy_manager, is_headless):
         super().__init__(proxy_manager=proxy_manager, is_headless=is_headless)
@@ -1261,144 +873,15 @@
     @staticmethod
     def _transformat_to_dict(cookies: List[Dict]) -> Dict:
         return_cookies = {}
-=======
-class WhlcContentGetter(PyppeteerContentGetter):
-    def __init__(self, proxy_manager: ProxyManager = None):
-        super().__init__(proxy_manager, is_headless=True)
-        pyppeteer_logger = logging.getLogger("pyppeteer")
-        pyppeteer_logger.setLevel(logging.WARNING)
-        self._type_select_num_map = {
-            SEARCH_TYPE_MBL: "2",
-            SEARCH_TYPE_BOOKING: "4",
-        }
-
-    async def multi_search(self, search_nos, search_type, info_pack: Dict):
-        await self.page.goto(WHLC_BASE_URL, options={"timeout": 60000})
-        await asyncio.sleep(3)
-
-        select_num = self._type_select_num_map[search_type]
-        await self.page.waitForSelector("#cargoType")
-        await self.page.select("#cargoType", select_num)
-        await asyncio.sleep(1)
-
-        for i, search_no in enumerate(search_nos, start=1):
-            await self.page.type(f"#q_ref_no{i}", search_no)
-            await asyncio.sleep(0.5)
-        await asyncio.sleep(3)
-
-        click_selector = "#Query"
-        wait_for_selector = "table.tbl-list"
-        await self.click_button_and_wait_for(
-            click_selector=click_selector, wait_for_selector=wait_for_selector, info_pack=info_pack
-        )
-        await asyncio.sleep(5)
-
-        await self.scroll_down()
-        return await self.page.content()
-
-    async def go_detail_page(self, idx: int, info_pack: Dict) -> str:
-        row_selector = f"#cargoTrackListBean > table > tbody > tr:nth-child({idx})"
-        await self.page.waitForSelector(
-            f"{row_selector} > td:nth-child(1)",
-            options={"timeout": 60000},
-        )
-
-        click_selector = f"{row_selector} > td:nth-child(1) > u"
-        wait_for_selector = "table.tbl-list"
-
-        # Sometimes the link of detail page is disappeared
-        if not await self.page.querySelector(click_selector):
-            raise FormatError(reason="Link of detail page is disappeared")
-
-        await self.click_button_and_wait_for(
-            click_selector=click_selector, wait_for_selector=wait_for_selector, info_pack=info_pack
-        )
-        await asyncio.sleep(3)
-
-        await self.scroll_down()
-        return await self.page.content()
-
-    async def go_history_page(self, idx: int, info_pack: Dict) -> str:
-        await self.page.waitForSelector(
-            f"#cargoTrackListBean > table > tbody > tr:nth-child({idx}) > td:nth-child(11) > u",
-            options={"timeout": 60000},
-        )
-
-        click_selector = f"#cargoTrackListBean > table > tbody > tr:nth-child({idx}) > td:nth-child(11) > u"
-        wait_for_selector = "table.tbl-list"
-        await self.click_button_and_wait_for(
-            click_selector=click_selector, wait_for_selector=wait_for_selector, info_pack=info_pack
-        )
-        await asyncio.sleep(3)
-
-        await self.scroll_down()
-        return await self.page.content()
-
-    async def go_booking_history_page(self, idx: int, info_pack: Dict) -> str:
-        await self.page.waitForSelector(
-            f"#cargoTrackListBean > table > tbody > tr:nth-child({idx}) > td:nth-child(2) > a",
-            options={"timeout": 60000},
-        )
-
-        click_selector = f"#cargoTrackListBean > table > tbody > tr:nth-child({idx}) > td:nth-child(2) > a"
-        wait_for_selector = "table.tbl-list"
-        await self.click_button_and_wait_for(
-            click_selector=click_selector, wait_for_selector=wait_for_selector, info_pack=info_pack
-        )
-        await asyncio.sleep(3)
-
-        await self.scroll_down()
-        return await self.page.content()
->>>>>>> db03591b
-
         for d in cookies:
             return_cookies[d["name"]] = d["value"]
 
         return return_cookies
 
 
-<<<<<<< HEAD
 class BookingBasicTableLocator(BaseTableLocator):
     def __init__(self):
         self._td_map = {}
-=======
-    async def click_button_and_wait_for(self, click_selector: str, wait_for_selector: str, info_pack: Dict):
-        max_prevent_redirection_count = 3
-        while max_prevent_redirection_count != 0:
-            max_prevent_redirection_count -= 1
-
-            await self.page.click(click_selector)
-            await asyncio.sleep(10)
-
-            await self.switch_to_last()
-            try:
-                await self.page.waitForSelector(wait_for_selector)
-                return
-            except TimeoutError as e:
-                if (await self.page.querySelector("div#indexpanel table > tbody > tr td#tabs-member_login > h3")) or (
-                    await self.page.querySelector(".container-inner .main-inner .error-headline .headline-inner p")
-                ):
-                    self.close_page_and_switch_last()
-                    if max_prevent_redirection_count == 0:
-                        reason = f"Prevent redirection fail, while click {click_selector} and wait for selector {wait_for_selector}"
-                        if info_pack.get("task_id"):
-                            raise FormatError(
-                                task_id=info_pack["task_id"],
-                                search_no=info_pack["search_no"],
-                                search_type=info_pack["search_type"],
-                                reason=reason,
-                            )
-                        else:
-                            zip_list = list(zip(info_pack["task_ids"], info_pack["search_nos"]))
-                            raise FormatError(
-                                task_id=info_pack["task_ids"][0],
-                                search_type=info_pack["search_type"],
-                                reason=reason + f", on (task_id, search_no): {zip_list}",
-                            )
-                else:
-                    raise e
-
->>>>>>> db03591b
 
     def parse(self, table: Selector, numbers: int = 1):
         tr_list = table.css("tbody tr")
