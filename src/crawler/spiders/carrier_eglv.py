import base64
import re
from typing import Dict, List

import requests
import scrapy

from crawler.core_carrier.base import CARRIER_RESULT_STATUS_FATAL, SHIPMENT_TYPE_MBL, SHIPMENT_TYPE_BOOKING
from crawler.core_carrier.base_spiders import (
    BaseCarrierSpider,
    CARRIER_DEFAULT_SETTINGS,
    DISABLE_DUPLICATE_REQUEST_FILTER,
)
from crawler.core_carrier.exceptions import (
<<<<<<< HEAD
    CarrierResponseFormatError, CarrierInvalidMblNoError, BaseCarrierError, SuspiciousOperationError,
    CarrierInvalidSearchNoError)
=======
    CarrierResponseFormatError,
    CarrierInvalidMblNoError,
    BaseCarrierError,
    SuspiciousOperationError,
)
>>>>>>> 62f6a01d
from crawler.core_carrier.items import (
    ContainerStatusItem,
    LocationItem,
    ContainerItem,
    MblItem,
    BaseCarrierItem,
    ExportErrorData,
    DebugItem,
)
from crawler.core_carrier.request_helpers import RequestOption
from crawler.core_carrier.rules import RuleManager, BaseRoutingRule
from crawler.extractors.selector_finder import (
<<<<<<< HEAD
    find_selector_from, CssQueryExistMatchRule, CssQueryTextStartswithMatchRule, BaseMatchRule)
=======
    find_selector_from,
    CssQueryExistMatchRule,
    CssQueryTextStartswithMatchRule,
)
>>>>>>> 62f6a01d
from crawler.extractors.table_cell_extractors import FirstTextTdExtractor
from crawler.extractors.table_extractors import BaseTableLocator, HeaderMismatchError, TableExtractor

CAPTCHA_RETRY_LIMIT = 3
EGLV_INFO_URL = 'https://www.shipmentlink.com/servlet/TDB1_CargoTracking.do'
EGLV_CAPTCHA_URL = 'https://www.shipmentlink.com/servlet/TUF1_CaptchaUtils'


class CarrierEglvSpider(BaseCarrierSpider):
    name = 'carrier_eglv'

    custom_settings = {
        **CARRIER_DEFAULT_SETTINGS,
        **DISABLE_DUPLICATE_REQUEST_FILTER,
    }

    def __init__(self, *args, **kwargs):
        super(CarrierEglvSpider, self).__init__(*args, **kwargs)

        bill_rules = [
            CaptchaRoutingRule(route_type=SHIPMENT_TYPE_MBL),
            BillMainInfoRoutingRule(),
            FilingStatusRoutingRule(),
            ReleaseStatusRoutingRule(),
            ContainerStatusRoutingRule(),
        ]

        booking_rules = [
            CaptchaRoutingRule(route_type=SHIPMENT_TYPE_BOOKING),
            BookingMainInfoRoutingRule(),
            ContainerStatusRoutingRule(),
        ]

        if self.mbl_no:
            self._rule_manager = RuleManager(rules=bill_rules)
            self.search_no = self.mbl_no
        else:
            self._rule_manager = RuleManager(rules=booking_rules)
            self.search_no = self.booking_no

    def start(self):
        option = CaptchaRoutingRule.build_request_option(search_no=self.search_no)
        yield self._build_request_by(option=option)

    def parse(self, response):
        yield DebugItem(info={'meta': dict(response.meta)})

        routing_rule = self._rule_manager.get_rule_by_response(response=response)

        if routing_rule.name != 'CAPTCHA':
            save_name = routing_rule.get_save_name(response=response)
            self._saver.save(to=save_name, text=response.text)

        for result in routing_rule.handle(response=response):
            if isinstance(result, BaseCarrierItem):
                yield result
            elif isinstance(result, RequestOption):
                yield self._build_request_by(option=result)
            else:
                raise RuntimeError()

    def _build_request_by(self, option: RequestOption):
        meta = {
            RuleManager.META_CARRIER_CORE_RULE_NAME: option.rule_name,
            **option.meta,
        }

        if option.method == RequestOption.METHOD_GET:
            return scrapy.Request(
                url=option.url,
                meta=meta,
            )
        elif option.method == RequestOption.METHOD_POST_FORM:
            return scrapy.FormRequest(
                url=option.url,
                formdata=option.form_data,
                meta=meta,
            )
        else:
            raise SuspiciousOperationError(msg=f'Unexpected request method: `{option.method}`')


# -------------------------------------------------------------------------------


class CaptchaRoutingRule(BaseRoutingRule):
    name = 'CAPTCHA'

    def __init__(self, route_type):
        self._captcha_analyzer = CaptchaAnalyzer()
        self._route_type = route_type

    @classmethod
    def build_request_option(cls, search_no: str) -> RequestOption:
        return RequestOption(
            method=RequestOption.METHOD_GET,
            rule_name=cls.name,
            url=EGLV_CAPTCHA_URL,
            meta={'search_no': search_no},
        )

    def get_save_name(self, response) -> str:
        return ''  # ignore captcha

    def handle(self, response):
        search_no = response.meta['search_no']

        captcha_base64 = base64.b64encode(response.body)
        verification_code = self._captcha_analyzer.analyze_captcha(captcha_base64=captcha_base64)

<<<<<<< HEAD
        if self._route_type == SHIPMENT_TYPE_BOOKING:
            yield BookingMainInfoRoutingRule.build_request_option(
                booking_no=search_no, verification_code=verification_code)

        elif self._route_type == SHIPMENT_TYPE_MBL:
            yield BillMainInfoRoutingRule.build_request_option(
                mbl_no=search_no, verification_code=verification_code)
=======
        yield MainInfoRoutingRule.build_request_option(mbl_no=mbl_no, verification_code=verification_code)
>>>>>>> 62f6a01d


# -------------------------------------------------------------------------------


class CarrierCaptchaMaxRetryError(BaseCarrierError):
    status = CARRIER_RESULT_STATUS_FATAL

    def build_error_data(self):
        return ExportErrorData(status=self.status, detail='<captcha-max-retry-error>')


class BillMainInfoRoutingRule(BaseRoutingRule):
    name = 'MAIN_INFO'

    def __init__(self):
        self._retry_count = 0

    @classmethod
    def build_request_option(cls, mbl_no: str, verification_code: str) -> RequestOption:
        form_data = {
            'BL': mbl_no,
            'CNTR': '',
            'bkno': '',
            'TYPE': 'BL',
            'NO': [mbl_no, '', '', '', '', ''],
            'SEL': 's_bl',
            'captcha_input': verification_code,
            'hd_captcha_input': '',
        }

        return RequestOption(
            method=RequestOption.METHOD_POST_FORM,
            rule_name=cls.name,
            url=EGLV_INFO_URL,
            form_data=form_data,
            meta={'mbl_no': mbl_no},
        )

    def get_save_name(self, response) -> str:
        return f'{self.name}.html'

    def handle(self, response):
        mbl_no = response.meta['mbl_no']

        if self._check_captcha(response=response):
            for item in self._handle_main_info_page(response=response, mbl_no=mbl_no):
                yield item

        elif self._retry_count < CAPTCHA_RETRY_LIMIT:
            self._retry_count += 1
            yield CaptchaRoutingRule.build_request_option(search_no=mbl_no)

        else:
            raise CarrierCaptchaMaxRetryError()

    @staticmethod
    def _check_captcha(response) -> bool:
        # wrong captcha -> back to search page
        message_under_search_table = ' '.join(
            response.css('table table[cellpadding="1"] tr td.f12rown1::text').getall()
        )
        if isinstance(message_under_search_table, str):
            message_under_search_table = message_under_search_table.strip()
        back_to_search_page_message = 'Shipments tracing by Booking NO. is available for specific countries/areas only.'

        if message_under_search_table == back_to_search_page_message:
            return False
        else:
            return True

    def _handle_main_info_page(self, response, mbl_no):
        if self._is_mbl_no_invalid(response=response):
            raise CarrierInvalidSearchNoError(search_type=SHIPMENT_TYPE_MBL)

        mbl_no_info = self._extract_hidden_info(response=response)
        basic_info = self._extract_basic_info(response=response)
        vessel_info = self._extract_vessel_info(response=response, pod=basic_info['pod_name'])

        yield MblItem(
            mbl_no=mbl_no_info['mbl_no'],
            vessel=vessel_info['vessel'],
            voyage=vessel_info['voyage'],
            por=LocationItem(name=basic_info['por_name']),
            pol=LocationItem(name=basic_info['pol_name']),
            pod=LocationItem(name=basic_info['pod_name']),
            final_dest=LocationItem(name=basic_info['dest_name']),
            place_of_deliv=LocationItem(name=basic_info['place_of_deliv_name']),
            etd=basic_info['etd'],
            eta=vessel_info['eta'],
            cargo_cutoff_date=basic_info['cargo_cutoff_date'],
        )

        container_list = self._extract_container_info(response=response)
        for container in container_list:
            yield ContainerItem(
                container_key=container['container_no'],
                container_no=container['container_no'],
            )

            yield ContainerStatusRoutingRule.build_request_option(
                search_no=mbl_no,
                container_no=container['container_no'],
                onboard_date=mbl_no_info['onboard_date'],
                pol=mbl_no_info['pol_code'],
                pod=mbl_no_info['pod_code'],
                podctry=mbl_no_info['podctry'],
            )

        if self._check_filing_status(response=response):
            first_container_no = self._get_first_container_no(container_list=container_list)
            yield FilingStatusRoutingRule.build_request_option(
                search_no=mbl_no,
                # search_type=search_type,
                pod=mbl_no_info['pod_code'],
                first_container_no=first_container_no,
            )

        yield ReleaseStatusRoutingRule.build_request_option(search_no=mbl_no)

    @staticmethod
    def _is_mbl_no_invalid(response):
        script_text = response.css('script::text').get()
        if 'B/L No. is not valid, please check again, thank you.' in script_text:
            return True

        message_under_search_table = response.css('table table tr td.f12wrdb1::text').get()
        if isinstance(message_under_search_table, str):
            message_under_search_table = message_under_search_table.strip()
        mbl_invalid_message = (
            'No information on B/L No., please enter a valid B/L No. or contact our offices for assistance.'
        )
<<<<<<< HEAD
=======

>>>>>>> 62f6a01d
        if message_under_search_table == mbl_invalid_message:
            return True

        return False

    @staticmethod
    def _extract_hidden_info(response: scrapy.Selector) -> Dict:
        tables = response.css('table table')

        hidden_form_query = 'form[name=frmCntrMove]'
        rule = CssQueryExistMatchRule(css_query=hidden_form_query)
        table_selector = find_selector_from(selectors=tables, rule=rule)
        if table_selector is None:
            raise CarrierResponseFormatError(reason='Can not found Basic Information table!!!')

        return {
            'mbl_no': table_selector.css('input[name=bl_no]::attr(value)').get(),
            'pol_code': table_selector.css('input[name=pol]::attr(value)').get(),
            'pod_code': table_selector.css('input[name=pod]::attr(value)').get(),
            'onboard_date': table_selector.css('input[name=onboard_date]::attr(value)').get(),
            'podctry': table_selector.css('input[name=podctry]::attr(value)').get(),
        }

    @staticmethod
    def _extract_basic_info(response: scrapy.Selector) -> Dict:
        tables = response.css('table table')

        rule = CssQueryTextStartswithMatchRule(css_query='td.f13tabb2::text', startswith='Basic Information')
        table_selector = find_selector_from(selectors=tables, rule=rule)
        if table_selector is None:
            raise CarrierResponseFormatError(reason='Can not found Basic Information table!!!')

        left_table_locator = LeftBasicInfoTableLocator()
        left_table_locator.parse(table=table_selector)
        left_table = TableExtractor(table_locator=left_table_locator)

        right_table_locator = RightBasicInfoTableLocator()
        right_table_locator.parse(table=table_selector)
        right_table = TableExtractor(table_locator=right_table_locator)

        return {
            'por_name': left_table.extract_cell(None, 'Place of Receipt') or None,
            'pol_name': left_table.extract_cell(None, 'Port of Loading') or None,
            'pod_name': left_table.extract_cell(None, 'Port of Discharge') or None,
            'dest_name': left_table.extract_cell(None, 'OCP Final Destination') or None,
            'place_of_deliv_name': left_table.extract_cell(None, 'Place of Delivery') or None,
            'etd': right_table.extract_cell(None, 'Estimated On Board Date') or None,
            'cargo_cutoff_date': right_table.extract_cell(None, 'Cut Off Date') or None,
        }

    def _extract_vessel_info(self, response: scrapy.Selector, pod: str) -> Dict:
        tables = response.css('table table')

        rule = CssQueryTextStartswithMatchRule(css_query='td.f13tabb2::text', startswith='Plan Moves')
        table_selector = find_selector_from(selectors=tables, rule=rule)
        if table_selector is None:
            return {
                'eta': None,
                'vessel': None,
                'voyage': None,
            }

        table_locator = NameOnTopHeaderTableLocator()
        table_locator.parse(table=table_selector)
        table = TableExtractor(table_locator=table_locator)

        for left in table_locator.iter_left_headers():
            if table.extract_cell('Location', left) == pod:
                vessel_voyage = table.extract_cell('Estimated Arrival Vessel/Voyage', left)
                vessel, voyage = self._get_vessel_voyage(vessel_voyage=vessel_voyage)
                return {
                    'eta': table.extract_cell('Estimated Arrival Date', left),
                    'vessel': vessel,
                    'voyage': voyage,
                }

        return {
            'eta': None,
            'vessel': None,
            'voyage': None,
        }

    @staticmethod
    def _get_vessel_voyage(vessel_voyage: str):
        if vessel_voyage == 'To be Advised':
            return '', ''

        vessel, voyage = vessel_voyage.rsplit(sep=' ', maxsplit=1)
        return vessel, voyage

    @staticmethod
    def _extract_container_info(response: scrapy.Selector) -> List:
        tables = response.css('table table')

        rule = CssQueryTextStartswithMatchRule(
            css_query='td.f13tabb2::text',
            startswith='Container(s) information on B/L and Current Status',
        )
        table_selector = find_selector_from(selectors=tables, rule=rule)
        if table_selector is None:
            return []

        table_locator = NameOnTopHeaderTableLocator()
        table_locator.parse(table=table_selector)
        table = TableExtractor(table_locator=table_locator)

        return_list = []

        for left in table_locator.iter_left_headers():
            return_list.append(
                {
                    'container_no': table.extract_cell('Container No.', left, FirstTextTdExtractor('a::text')),
                    'date': table.extract_cell('Date', left),
                }
            )

        return return_list

    @staticmethod
    def _check_filing_status(response: scrapy.Selector):
        tables = response.css('table')

        rule = CssQueryTextStartswithMatchRule(css_query='td a::text', startswith='Customs Information')
        return bool(find_selector_from(selectors=tables, rule=rule))

    @staticmethod
    def _get_first_container_no(container_list: List):
        return container_list[0]['container_no']


class LeftBasicInfoTableLocator(BaseTableLocator):
    """
    +-----------------------------------+ <tbody>
    | Basic Information ...             | <tr>
    +---------+---------+-----+---------+
    | Title 1 | Data 1  |     |         | <tr>
    +---------+---------+-----+---------+
    | Title 2 | Data 2  |     |         | <tr>
    +---------+---------+-----+---------+
    | Title 3 | Data 3  |     |         | <tr>
    +---------+---------+-----+---------+
    | ...     |         |     |         | <tr>
    +---------+---------+-----+---------+
    | Title N | Data N  |     |         | <tr>
    +---------+---------+-----+---------+ </tbody>
    """

    TR_CONTENT_BEGIN_INDEX = 1
    TD_TITLE_INDEX = 0
    TD_DATA_INDEX = 1

    def __init__(self):
        self._td_map = {}  # title: data

    def parse(self, table: scrapy.Selector):
        content_tr_list = table.css('tr')[self.TR_CONTENT_BEGIN_INDEX :]

        for content_tr in content_tr_list:
            title_td = content_tr.css('td')[self.TD_TITLE_INDEX]
            data_td = content_tr.css('td')[self.TD_DATA_INDEX]

            title_text = title_td.css('::text').get().strip()

            self._td_map[title_text] = data_td

    def get_cell(self, top, left) -> scrapy.Selector:
        assert top is None
        try:
            return self._td_map[left]
        except KeyError as err:
            raise HeaderMismatchError(repr(err))

    def has_header(self, top=None, left=None) -> bool:
        return (top is None) and (left in self._td_map)


class RightBasicInfoTableLocator(BaseTableLocator):
    """
    +-----------------------------------+ <tbody>
    | Basic Information ...             | <tr>
    +-----+---------+---------+---------+
    |     |         | Title 1 | Data 1  | <tr>
    +-----+---------+---------+---------+
    |     |         | Title 2 | Data 2  | <tr>
    +-----+---------+---------+---------+
    |     |         | Title 3 | Data 3  | <tr>
    +-----+---------+---------+---------+
    |     |         | ...     | ...     | <tr>
    +-----+---------+---------+---------+
    |     |         | Title N | Data N  | <tr>
    +-----+---------+---------+---------+ </tbody>
    """

    TR_CONTENT_BEGIN_INDEX = 1
    TD_TITLE_INDEX = 2
    TD_DATA_INDEX = 3

    def __init__(self):
        self._td_map = {}  # title: data

    def parse(self, table: scrapy.Selector):
        content_tr_list = table.css('tr')[self.TR_CONTENT_BEGIN_INDEX :]

        for tr in content_tr_list:
            title_td = tr.css('td')[self.TD_TITLE_INDEX]
            data_td = tr.css('td')[self.TD_DATA_INDEX]

            title_text = title_td.css('::text').get().strip()

            self._td_map[title_text] = data_td

    def get_cell(self, top, left) -> scrapy.Selector:
        assert top is None
        try:
            return self._td_map[left]
        except KeyError as err:
            raise HeaderMismatchError(repr(err))

    def has_header(self, top=None, left=None) -> bool:
        return (top is None) and (left in self._td_map)


# -------------------------------------------------------------------------------


class FilingStatusRoutingRule(BaseRoutingRule):
    name = 'FILING_STATUS'

    @classmethod
    def build_request_option(cls, search_no: str, first_container_no: str, pod: str) -> RequestOption:
        form_data = {
            'TYPE': 'GetDispInfo',
            'Item': 'AMSACK',
            'BL': search_no,
            'firstCtnNo': first_container_no,
            'pod': pod,
        }

        return RequestOption(
            method=RequestOption.METHOD_POST_FORM,
            rule_name=cls.name,
            url=EGLV_INFO_URL,
            form_data=form_data,
        )

    def get_save_name(self, response) -> str:
        return f'{self.name}.html'

    def handle(self, response):
        status = self._extract_filing_status(response=response)

        yield MblItem(
            us_filing_status=status['filing_status'],
            us_filing_date=status['filing_date'],
        )

    @staticmethod
    def _extract_filing_status(response: scrapy.Selector) -> Dict:
        table_selector = response.css('table')

        if table_selector is None:
            return {
                'filing_status': None,
                'filing_date': None,
            }

        table_locator = NameOnTopHeaderTableLocator()
        table_locator.parse(table=table_selector)
        table = TableExtractor(table_locator=table_locator)

        for left in table_locator.iter_left_headers():
            if table.extract_cell('Customs', left) == 'US':
                return {
                    'filing_status': table.extract_cell('Description', left, FirstTextTdExtractor('a::text')),
                    'filing_date': table.extract_cell('Date', left),
                }

        return {
            'filing_status': None,
            'filing_date': None,
        }


# -------------------------------------------------------------------------------


class ReleaseStatusRoutingRule(BaseRoutingRule):
    name = 'RELEASE_STATUS'

    @classmethod
    def build_request_option(cls, search_no: str) -> RequestOption:
        form_data = {
            'TYPE': 'GetDispInfo',
            'Item': 'RlsStatus',
            'BL': search_no,
        }

        return RequestOption(
            method=RequestOption.METHOD_POST_FORM, rule_name=cls.name, url=EGLV_INFO_URL, form_data=form_data
        )

    def get_save_name(self, response) -> str:
        return f'{self.name}.html'

    def handle(self, response):
        release_status = self._extract_release_status(response=response)

        yield MblItem(
            carrier_status=release_status['carrier_status'],
            carrier_release_date=release_status['carrier_release_date'],
            us_customs_status=release_status['us_customs_status'],
            us_customs_date=release_status['us_customs_date'],
            customs_release_status=release_status['customs_release_status'],
            customs_release_date=release_status['customs_release_date'],
        )

    @staticmethod
    def _extract_release_status(response: scrapy.Selector) -> Dict:
        table_selector = response.css('table')

        if not table_selector:
            return {
                'carrier_status': None,
                'carrier_release_date': None,
                'us_customs_status': None,
                'us_customs_date': None,
                'customs_release_status': None,
                'customs_release_date': None,
            }

        first_message = table_selector.css('tr td::text').get()
        if first_message.strip() == 'Data not found.':
            return {
                'carrier_status': None,
                'carrier_release_date': None,
                'us_customs_status': None,
                'us_customs_date': None,
                'customs_release_status': None,
                'customs_release_date': None,
            }

        carrier_status_table_locator = CarrierStatusTableLocator()
        carrier_status_table_locator.parse(table=table_selector)
        carrier_status_table = TableExtractor(table_locator=carrier_status_table_locator)

        us_customs_status_table_locator = USCustomStatusTableLocator()
        us_customs_status_table_locator.parse(table=table_selector)
        us_customs_status_table = TableExtractor(table_locator=us_customs_status_table_locator)

        custom_release_status_table_locator = CustomReleaseStatusTableLocator()
        custom_release_status_table_locator.parse(table=table_selector)
        custom_release_status_table = TableExtractor(table_locator=custom_release_status_table_locator)

        return {
            'carrier_status': carrier_status_table.extract_cell(top='Status', left=None) or None,
            'carrier_release_date': carrier_status_table.extract_cell(top='Carrier Date', left=None) or None,
            'us_customs_status': us_customs_status_table.extract_cell(top='I.T. NO.', left=None) or None,
            'us_customs_date': us_customs_status_table.extract_cell(top='Date', left=None) or None,
            'customs_release_status': custom_release_status_table.extract_cell(top='Status', left=None) or None,
            'customs_release_date': custom_release_status_table.extract_cell(top='Date', left=None) or None,
        }


class CarrierStatusTableLocator(BaseTableLocator):
    """
    +---------------------------------------------------------------+ <tbody>
    | Release Status                                                | <tr>
    +---------+----------+---------+---------+-----------+----------+
    | Carrier | Title 1  | Title 2 | Title 3 |  Title 4  | Title 5  | <tr>
    |         +----------+---------+---------+-----------+----------+
    | Status  | Data 1   | Data 2  | Data 3  |  Data 4   | Data 5   | <tr>
    +---------+----------+---------+---------+-----------+----------+
    |         |          |                   |           |          | <tr>
    |         +----------+-------------------+-----------+----------+
    |         |          |                   |           |          | <tr>
    |         +----------+-------------------+-----------+----------+
    |         |          |                               |          | <tr>
    |         +----------+-------------------------------+----------+
    |         |          |                               |          | <tr>
    +---------+----------+-------------------------------+----------+ </tbody>
    """

    TR_TITLE_INDEX = 1
    TR_DATA_INDEX = 2

    def __init__(self):
        self._td_map = {}  # title: data

        self._title_remap = {  # title_index: rename title
            3: 'Carrier Date',
            5: 'Way Bill Date',
        }

    def parse(self, table: scrapy.Selector):
        title_tr = table.css('tr')[self.TR_TITLE_INDEX]
        data_tr = table.css('tr')[self.TR_DATA_INDEX]

        title_text_list = title_tr.css('td::text').getall()
        data_td_list = data_tr.css('td')

        for data_index, data_td in enumerate(data_td_list):
            title_index = data_index + 1  # index shift by row span
            title_text = title_text_list[title_index].strip()

            new_title_text = self._title_remap.get(title_index, title_text)

            self._td_map[new_title_text] = data_td

    def get_cell(self, top, left) -> scrapy.Selector:
        assert left is None
        try:
            return self._td_map[top]
        except KeyError as err:
            raise HeaderMismatchError(repr(err))

    def has_header(self, top=None, left=None) -> bool:
        return (top in self._td_map) and (left is None)


class USCustomStatusTableLocator(BaseTableLocator):
    """
    +----------------------------------------------------------------+ <tbody>
    | Release Status                                                 | <tr>
    +---------+----------+---------+---------+------------+----------+
    |         |          |         |         |            |          | <tr>
    +         +----------+---------+---------+------------+----------+
    |         |          |         |         |            |          | <tr>
    +---------+----------+---------+---------+------------+----------+
    | Customs | Title 1  |     Title 2       |  Title 3   | Title 4  | <tr>
    |         +----------+-------------------+------------+----------+
    |         | Data 1   |     Data 2        |  Data 3    | Data 4   | <tr>
    |         +----------+-------------------+------------+----------+
    | Status  |          |                                |          | <tr>
    |         +----------+--------------------------------+----------+
    |         |          |                                |          | <tr>
    +---------+----------+--------------------------------+----------+ </tbody>
    """

    TR_TITLE_INDEX = 3
    TR_DATA_INDEX = 4

    def __init__(self):
        self._td_map = {}  # title: data

    def parse(self, table: scrapy.Selector):
        title_tr = table.css('tr')[self.TR_TITLE_INDEX]
        data_tr = table.css('tr')[self.TR_DATA_INDEX]

        title_text_list = title_tr.css('td::text').getall()
        data_td_list = data_tr.css('td')

        for data_index, data_td in enumerate(data_td_list):
            title_index = data_index + 1  # index shift by row span

            title_text = title_text_list[title_index].strip()

            self._td_map[title_text] = data_td

    def get_cell(self, top, left) -> scrapy.Selector:
        assert left is None
        try:
            return self._td_map[top]
        except KeyError as err:
            raise HeaderMismatchError(repr(err))

    def has_header(self, top=None, left=None) -> bool:
        return (top in self._td_map) and (left is None)


class CustomReleaseStatusTableLocator(BaseTableLocator):
    """
    +----------------------------------------------------------------+ <tbody>
    | Release Status                                                 | <tr>
    +---------+----------+---------+---------+------------+----------+
    |         |          |         |         |            |          | <tr>
    |         +----------+---------+---------+------------+----------+
    |         |          |         |         |            |          | <tr>
    +---------+----------+---------+---------+------------+----------+
    | Customs |          |                   |            |          | <tr>
    |         +----------+-------------------+------------+----------+
    |         |          |                   |            |          | <tr>
    |         +----------+-------------------+------------+----------+
    | Status  | Title 1  |             Title 2            | Title 3  | <tr>
    |         +----------+--------------------------------+----------+
    |         | Data 1   |             Data 2             | Data 3   | <tr>
    +---------+----------+--------------------------------+----------+ </tbody>
    """

    TR_TITLE_INDEX = 5
    TR_DATA_INDEX = 6

    def __init__(self):
        self._td_map = {}  # title: data

    def parse(self, table: scrapy.Selector):
        title_tr = table.css('tr')[self.TR_TITLE_INDEX]
        data_tr = table.css('tr')[self.TR_DATA_INDEX]

        title_text_list = title_tr.css('td::text').getall()
        data_td_list = data_tr.css('td')

        for data_index, data_td in enumerate(data_td_list):
            title_index = data_index

            title_text = title_text_list[title_index].strip()

            self._td_map[title_text] = data_td

    def get_cell(self, top, left) -> scrapy.Selector:
        assert left is None
        try:
            return self._td_map[top]
        except KeyError as err:
            raise HeaderMismatchError(repr(err))

    def has_header(self, top=None, left=None) -> bool:
        return (top in self._td_map) and (left is None)


# -------------------------------------------------------------------------------


class ContainerStatusRoutingRule(BaseRoutingRule):
    name = 'CONTAINER_STATUS'

    @classmethod
    def build_request_option(
<<<<<<< HEAD
            cls,
            search_no: str,
            container_no: str,
            onboard_date: str,
            pol: str,
            pod: str = '',
            podctry: str = '',
=======
        cls, mbl_no: str, container_no: str, onboard_date: str, pol: str, pod: str, podctry: str
>>>>>>> 62f6a01d
    ) -> RequestOption:
        form_data = {
            'bl_no':  search_no,
            'cntr_no': container_no,
            'onboard_date': onboard_date,
            'pol': pol,
            'TYPE': 'CntrMove',
        }

        if pod and podctry:
            form_data.update({
                'pod': pod,
                'podctry': podctry,
            })

        return RequestOption(
            method=RequestOption.METHOD_POST_FORM,
            rule_name=cls.name,
            url=EGLV_INFO_URL,
            form_data=form_data,
            meta={'container_no': container_no},
        )

    def get_save_name(self, response) -> str:
        container_no = response.meta['container_no']
        return f'{self.name}_{container_no}.html'

    def handle(self, response):
        container_no = response.meta['container_no']

        container_status_list = self._extract_container_status_list(response=response)
        for container_status in container_status_list:
            yield ContainerStatusItem(
                container_key=container_no,
                description=container_status['description'],
                local_date_time=container_status['timestamp'],
                location=LocationItem(name=container_status['location_name']),
            )

    @staticmethod
    def _extract_container_status_list(response: scrapy.Selector) -> List[Dict]:
        tables = response.css('table table')

        rule = CssQueryTextStartswithMatchRule(css_query='td.f13tabb2::text', startswith='Container Moves')
        table_selector = find_selector_from(selectors=tables, rule=rule)
        if table_selector is None:
            raise CarrierResponseFormatError(reason='Can not found Container Status table!!!')

        table_locator = NameOnTopHeaderTableLocator()
        table_locator.parse(table=table_selector)
        table = TableExtractor(table_locator=table_locator)

        container_status_list = []
        for left in table_locator.iter_left_headers():
            container_status_list.append(
                {
                    'timestamp': table.extract_cell('Date', left),
                    'description': table.extract_cell('Container Moves', left),
                    'location_name': table.extract_cell('Location', left),
                }
            )

        return container_status_list


# -------------------------------------------------------------------------------


class BookingMainInfoRoutingRule(BaseRoutingRule):
    name = 'BOOKING_MAIN_INFO'

    def __init__(self):
        self._retry_count = 0

    @classmethod
    def build_request_option(cls, booking_no: str, verification_code: str) -> RequestOption:
        form_data = {
            'BL': '',
            'CNTR': '',
            'bkno': booking_no,
            'TYPE': 'BK',
            'NO': ['', '', '', '', '', ''],
            'SEL': 's_bk',
            'captcha_input': verification_code,
            'hd_captcha_input': '',
        }

        return RequestOption(
            method=RequestOption.METHOD_POST_FORM,
            rule_name=cls.name,
            url=EGLV_INFO_URL,
            form_data=form_data,
            meta={'booking_no': booking_no},
        )

    def get_save_name(self, response) -> str:
        return f'{self.name}.html'

    def handle(self, response):
        booking_no = response.meta['booking_no']

        if self._check_captcha(response=response):
            if self._is_booking_no_invalid(response=response):
                raise CarrierInvalidSearchNoError(search_type=SHIPMENT_TYPE_BOOKING)

            for item in self._handle_main_info_page(response=response, booking_no=booking_no):
                yield item

        elif self._retry_count < CAPTCHA_RETRY_LIMIT:
            self._retry_count += 1
            yield CaptchaRoutingRule.build_request_option(search_no=booking_no)

        else:
            raise CarrierCaptchaMaxRetryError()

    @staticmethod
    def _is_booking_no_invalid(response):
        script_text = response.css('script::text').get()
        if 'Booking No. is not valid, please check again, thank you.' in script_text:
            return True

        message_under_search_table = response.css('table table tr td.f12wrdb1::text').get()
        if isinstance(message_under_search_table, str):
            message_under_search_table = message_under_search_table.strip()
        boooking_invalid_message = (
            'No information on Booking No., please enter a valid Booking No. or contact our offices for assistance.'
        )
        if message_under_search_table == boooking_invalid_message:
            return True

        return False

    @staticmethod
    def _check_captcha(response) -> bool:
        # wrong captcha -> back to search page
        message_under_search_table = ' '.join(
            response.css('table table[cellpadding="1"] tr td.f12rown1::text').getall())
        if isinstance(message_under_search_table, str):
            message_under_search_table = message_under_search_table.strip()
        back_to_search_page_message = 'Shipments tracing by Booking NO. is available for specific countries/areas only.'

        if message_under_search_table == back_to_search_page_message:
            return False
        else:
            return True

    def _handle_main_info_page(self, response, booking_no):

        booking_no_and_vessel_voyage = self._extract_booking_no_and_vessel_voyage(response=response)
        basic_info = self._extract_basic_info(response=response)
        filing_info = self._extract_filing_info(response=response)
        yield MblItem(
            booking_no=booking_no_and_vessel_voyage['booking_no'],
            por=LocationItem(name=basic_info['por_name']),
            pol=LocationItem(name=basic_info['pol_name']),
            pod=LocationItem(name=basic_info['pod_name']),
            place_of_deliv=LocationItem(name=basic_info['place_of_deliv_name']),
            etd=basic_info['etd'],
            eta=basic_info['eta'],
            cargo_cutoff_date=basic_info['cargo_cutoff_date'],
            est_onboard_date=basic_info['onboard_date'],
            us_filing_status=filing_info['filing_status'],
            us_filing_date=filing_info['filing_date'],
            vessel=booking_no_and_vessel_voyage['vessel'],
            voyage=booking_no_and_vessel_voyage['voyage'],
        )

        hidden_form_info = self._extract_hidden_form_info(response=response)
        container_infos = self._extract_container_infos(response=response)
        for container_info in container_infos:
            yield ContainerItem(
                container_key=container_info['container_no'],
                container_no=container_info['container_no'],
                full_pickup_date=container_info['full_pickup_date'],
            )

            yield ContainerStatusRoutingRule.build_request_option(
                search_no=booking_no,
                container_no=container_info['container_no'],
                onboard_date=hidden_form_info['onboard_date'],
                pol=hidden_form_info['pol'],
            )

    def _extract_booking_no_and_vessel_voyage(self, response: scrapy.Selector) -> Dict:
        tables = response.css('table table')
        rule = CssQueryExistMatchRule(css_query='td.f13tabb2')
        table = find_selector_from(selectors=tables, rule=rule)

        data_tds = table.css('td.f12wrdb2')[1:]  # first td is icon
        booking_no = data_tds[0]
        vessel_voyage_td = data_tds[1]

        booking_no = booking_no.css('::text').get().strip()
        raw_vessel_voyage = vessel_voyage_td.css('::text').get().strip()
        vessel, voyage = self._re_parse_vessel_voyage(vessel_voyage=raw_vessel_voyage)

        return {
            'booking_no': booking_no,
            'vessel': vessel,
            'voyage': voyage,
        }

    @staticmethod
    def _re_parse_vessel_voyage(vessel_voyage: str):
        """
        ex:
        EVER LINKING 0950-041E\n\n\t\t\t\t\xa0(長連輪)
        """
        pattern = re.compile(r'(?P<vessel>[\D]+)\s(?P<voyage>[\w-]+)[^(]*(\(.+\))?')
        match = pattern.match(vessel_voyage)
        if not match:
            raise CarrierResponseFormatError(reason=f'Unexpected vessel_voyage `{vessel_voyage}`')
        return match.group('vessel'), match.group('voyage')

    @staticmethod
    def _extract_basic_info(response: scrapy.Selector) -> Dict:
        tables = response.css('table table')
        rule = FirstCellTextMatch(text='Basic Information')
        table = find_selector_from(selectors=tables, rule=rule)

        table_locator = BookingBasicUpperTopLeftTableLocator()
        table_locator.parse(table=table)
        table_extractor = TableExtractor(table_locator=table_locator)

        pol_cutoff_date = table_extractor.extract_cell(top='Cut Off Date', left='Port of Loading')
        por_cutoff_date = table_extractor.extract_cell(top='Cut Off Date', left='Place of Receipt')
        if pol_cutoff_date:
            cutoff_date = pol_cutoff_date
        else:
            cutoff_date = por_cutoff_date

        return {
            'por_name': table_extractor.extract_cell(top='Location', left='Place of Receipt'),
            'pol_name': table_extractor.extract_cell(top='Location', left='Port of Loading'),
            'pod_name': table_extractor.extract_cell(top='Location', left='Port of Discharge'),
            'place_of_deliv_name': table_extractor.extract_cell(top='Location', left='Place of Delivery'),
            'cargo_cutoff_date': cutoff_date,
            'etd': table_extractor.extract_cell(top='Estimated Departure Date', left='Port of Loading'),
            'eta': table_extractor.extract_cell(top='Estimated Arrival Date', left='Port of Discharge'),
            'onboard_date': table_extractor.extract_cell(top='Estimated On Board Date', left='Port of Loading'),
        }

    @staticmethod
    def _extract_filing_info(response: scrapy.Selector) -> Dict:
        tables = response.css('table table')
        rule = CssQueryTextStartswithMatchRule(css_query='td.f12rowb4::text', startswith='Advance Filing Status')
        table = find_selector_from(selectors=tables, rule=rule)
        if not table:
            return {
                'filing_status': None,
                'filing_date': None,
            }

        table_locator = NameOnTopHeaderTableLocator()
        table_locator.parse(table=table)
        table_extractor = TableExtractor(table_locator=table_locator)

        return {
            'filing_status': table_extractor.extract_cell(top='Description', left=0),
            'filing_date': table_extractor.extract_cell(top='Date', left=0),
        }

    @staticmethod
    def _extract_hidden_form_info(response: scrapy.Selector) -> Dict:
        tables = response.css('br + table')
        rule = CssQueryTextStartswithMatchRule(css_query='td.f12rowb4::text', startswith='Container Activity Information')
        table = find_selector_from(selectors=tables, rule=rule)

        return {
            'bl_no': table.css("input[name='bl_no']::attr(value)").get(),
            'onboard_date': table.css("input[name='onboard_date']::attr(value)").get(),
            'pol': table.css("input[name='pol']::attr(value)").get(),
            'TYPE': table.css("input[name='TYPE']::attr(value)").get(),
        }

    @staticmethod
    def _extract_container_infos(response: scrapy.Selector) -> List[Dict]:
        container_infos = []

        tables = response.css('br + table')
        rule = CssQueryTextStartswithMatchRule(css_query='td.f12rowb4::text', startswith='Container Activity Information')
        table = find_selector_from(selectors=tables, rule=rule)
        table_locator = NameOnTopHeaderTableLocator()
        table_locator.parse(table=table)
        table_extractor = TableExtractor(table_locator=table_locator)

        for left in table_locator.iter_left_headers():
            container_infos.append({
                'container_no': table_extractor.extract_cell(
                    top='Container No.', left=left, extractor=FirstTextTdExtractor(css_query='a::text')),
                'full_pickup_date': table_extractor.extract_cell(top='Pickup Date', left=left),
                'empty_pickup_date': table_extractor.extract_cell(top='Full in Date', left=left),
            })

        return container_infos


class FirstCellTextMatch(BaseMatchRule):

    def __init__(self, text):
        self._text = text

    def check(self, selector: scrapy.Selector) -> bool:
        first_cell = selector.css('tr')[0].css('td')[0]
        raw_first_cell_text = first_cell.css('::text').get()

        first_cell_text = raw_first_cell_text.strip() if isinstance(raw_first_cell_text, str) else raw_first_cell_text
        return self._text == first_cell_text


class BookingBasicUpperTopLeftTableLocator(BaseTableLocator):
    TR_TOP_TITLE_INDEX = 1
    TD_TOP_TITLE_LOCATION_INDEX = 0
    TR_DATA_START_INDEX = 2
    TD_LEFT_TITLE_INDEX = 0
    TD_DATA_START_INDEX = 1
    LEFT_TITLE_LIST = ['Place of Receipt', 'Port of Loading', 'Port of Discharge', 'Place of Delivery']

    def __init__(self):
        self._td_map = {}  # top_header: {left_header: td, ...}

    def parse(self, table: scrapy.Selector):
        trs = table.css('tr')
        title_tr = trs[self.TR_TOP_TITLE_INDEX]
        data_trs = trs[self.TR_DATA_START_INDEX:]

        top_title_list = []
        for title_i, title_td in enumerate(title_tr.css('td')):
            if title_i == self.TD_TOP_TITLE_LOCATION_INDEX:
                title = 'Location'
            else:
                raw_title_texts = title_td.css('::text').getall()
                title_texts = [title_text.strip() for title_text in raw_title_texts]
                title = ' '.join(title_texts)

            self._td_map.setdefault(title, {})
            top_title_list.append(title)

        for data_tr in data_trs:
            data_tds = data_tr.css('td')

            left_title = data_tds[self.TD_LEFT_TITLE_INDEX].css('::text').get().strip()
            if left_title not in self.LEFT_TITLE_LIST:
                continue

            for top_title in top_title_list:
                self._td_map[top_title][left_title] = scrapy.Selector(text='<td></td>')

            now_td_i = 0
            for data_td in data_tds[self.TD_DATA_START_INDEX:]:
                raw_colspan = data_td.css('::attr(colspan)').get()
                colspan = int(raw_colspan) if raw_colspan else 1

                top_title_i = now_td_i
                top_title = top_title_list[top_title_i]
                self._td_map[top_title][left_title] = data_td

                # next iter
                next_td_i = now_td_i + colspan
                now_td_i = next_td_i

    def get_cell(self, top, left) -> scrapy.Selector:
        try:
            return self._td_map[top][left]
        except KeyError as err:
            raise HeaderMismatchError(repr(err))

    def has_header(self, top=None, left=None) -> bool:
        if left is None:
            return top in self._td_map
        else:
            first_key = list(self._td_map.keys())[0]
            return left in list(self._td_map[first_key])


# -------------------------------------------------------------------------------


class NameOnTopHeaderTableLocator(BaseTableLocator):
    """
    +-----------------------------------+ <tbody>
    | Table Name                        | <tr>
    +---------+---------+-----+---------+
    | Title 1 | Title 2 | ... | Title N | <tr>
    +---------+---------+-----+---------+
    | Data    |         |     |         | <tr>
    +---------+---------+-----+---------+
    | Data    |         |     |         | <tr>
    +---------+---------+-----+---------+
    | ...     |         |     |         | <tr>
    +---------+---------+-----+---------+
    | Data    |         |     |         | <tr>
    +---------+---------+-----+---------+ </tbody>
    """

    TR_TITLE_INDEX = 1
    TR_DATA_BEGIN_INDEX = 2

    def __init__(self):
        self._td_map = {}  # title: [data, ...]
        self._data_len = 0

    def parse(self, table: scrapy.Selector):
        title_tr = table.css('tr')[self.TR_TITLE_INDEX]
<<<<<<< HEAD
        data_tr_list = table.xpath('./tr')[self.TR_DATA_BEGIN_INDEX:]
=======
        data_tr_list = table.css('tr')[self.TR_DATA_BEGIN_INDEX :]
>>>>>>> 62f6a01d

        title_text_list = title_tr.css('td::text').getall()

        for title_index, title_text in enumerate(title_text_list):
            data_index = title_index

            title_text = title_text.strip()
            self._td_map[title_text] = []

            for data_tr in data_tr_list:
                data_td = data_tr.css('td')[data_index]

                self._td_map[title_text].append(data_td)

        first_title_text = title_text_list[0]
        self._data_len = len(self._td_map[first_title_text])

    def get_cell(self, top, left) -> scrapy.Selector:
        try:
            return self._td_map[top][left]
        except KeyError as err:
            raise HeaderMismatchError(repr(err))

    def has_header(self, top=None, left=None) -> bool:
        return (top in self._td_map) and (left is None)

    def iter_left_headers(self):
        for index in range(self._data_len):
            yield index


class CaptchaAnalyzer:

    SERVICE_URL = 'https://nymnwfny58.execute-api.us-west-2.amazonaws.com/dev/captcha-eglv'
    headers = {
        'x-api-key': 'jzeitRn28t5UMxRA31Co46PfseW9hTK43DLrBtb6',
    }

    def analyze_captcha(self, captcha_base64: bytes) -> str:
        req = requests.post(url=self.SERVICE_URL, data=captcha_base64, headers=self.headers)
        return req.content<|MERGE_RESOLUTION|>--- conflicted
+++ resolved
@@ -12,16 +12,12 @@
     DISABLE_DUPLICATE_REQUEST_FILTER,
 )
 from crawler.core_carrier.exceptions import (
-<<<<<<< HEAD
-    CarrierResponseFormatError, CarrierInvalidMblNoError, BaseCarrierError, SuspiciousOperationError,
-    CarrierInvalidSearchNoError)
-=======
     CarrierResponseFormatError,
     CarrierInvalidMblNoError,
     BaseCarrierError,
     SuspiciousOperationError,
+    CarrierInvalidSearchNoError,
 )
->>>>>>> 62f6a01d
 from crawler.core_carrier.items import (
     ContainerStatusItem,
     LocationItem,
@@ -34,14 +30,11 @@
 from crawler.core_carrier.request_helpers import RequestOption
 from crawler.core_carrier.rules import RuleManager, BaseRoutingRule
 from crawler.extractors.selector_finder import (
-<<<<<<< HEAD
-    find_selector_from, CssQueryExistMatchRule, CssQueryTextStartswithMatchRule, BaseMatchRule)
-=======
     find_selector_from,
     CssQueryExistMatchRule,
-    CssQueryTextStartswithMatchRule,
+    CssQueryTextStartswithMatchRule,\
+    BaseMatchRule,
 )
->>>>>>> 62f6a01d
 from crawler.extractors.table_cell_extractors import FirstTextTdExtractor
 from crawler.extractors.table_extractors import BaseTableLocator, HeaderMismatchError, TableExtractor
 
@@ -152,7 +145,6 @@
         captcha_base64 = base64.b64encode(response.body)
         verification_code = self._captcha_analyzer.analyze_captcha(captcha_base64=captcha_base64)
 
-<<<<<<< HEAD
         if self._route_type == SHIPMENT_TYPE_BOOKING:
             yield BookingMainInfoRoutingRule.build_request_option(
                 booking_no=search_no, verification_code=verification_code)
@@ -160,9 +152,7 @@
         elif self._route_type == SHIPMENT_TYPE_MBL:
             yield BillMainInfoRoutingRule.build_request_option(
                 mbl_no=search_no, verification_code=verification_code)
-=======
-        yield MainInfoRoutingRule.build_request_option(mbl_no=mbl_no, verification_code=verification_code)
->>>>>>> 62f6a01d
+
 
 
 # -------------------------------------------------------------------------------
@@ -295,10 +285,7 @@
         mbl_invalid_message = (
             'No information on B/L No., please enter a valid B/L No. or contact our offices for assistance.'
         )
-<<<<<<< HEAD
-=======
-
->>>>>>> 62f6a01d
+
         if message_under_search_table == mbl_invalid_message:
             return True
 
@@ -826,7 +813,6 @@
 
     @classmethod
     def build_request_option(
-<<<<<<< HEAD
             cls,
             search_no: str,
             container_no: str,
@@ -834,9 +820,6 @@
             pol: str,
             pod: str = '',
             podctry: str = '',
-=======
-        cls, mbl_no: str, container_no: str, onboard_date: str, pol: str, pod: str, podctry: str
->>>>>>> 62f6a01d
     ) -> RequestOption:
         form_data = {
             'bl_no':  search_no,
@@ -1241,11 +1224,8 @@
 
     def parse(self, table: scrapy.Selector):
         title_tr = table.css('tr')[self.TR_TITLE_INDEX]
-<<<<<<< HEAD
+
         data_tr_list = table.xpath('./tr')[self.TR_DATA_BEGIN_INDEX:]
-=======
-        data_tr_list = table.css('tr')[self.TR_DATA_BEGIN_INDEX :]
->>>>>>> 62f6a01d
 
         title_text_list = title_tr.css('td::text').getall()
 
