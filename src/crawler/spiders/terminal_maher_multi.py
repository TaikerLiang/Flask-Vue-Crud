--- conflicted
+++ resolved
@@ -175,14 +175,8 @@
         password = response.meta["password"]
 
         content_getter = MaherContentGetter()
-<<<<<<< HEAD
         content_getter.login(username=username, password=password)
-        response_text = self._build_container_response(content_getter, container_no_list)
-
-=======
-        content_getter.login()
         response_text = content_getter.search(container_no_list)
->>>>>>> 78401857
         time.sleep(3)
         response = Selector(text=response_text)
 
