import json
import time
from typing import List

import scrapy

from crawler.core_carrier.base import SHIPMENT_TYPE_MBL, SHIPMENT_TYPE_BOOKING
from crawler.core_carrier.base_spiders import BaseCarrierSpider
<<<<<<< HEAD
from crawler.core_carrier.exceptions import CarrierResponseFormatError, CarrierInvalidMblNoError, \
    SuspiciousOperationError, CarrierInvalidSearchNoError
=======
from crawler.core_carrier.exceptions import (
    CarrierResponseFormatError,
    CarrierInvalidMblNoError,
    SuspiciousOperationError,
)
>>>>>>> becd20d6
from crawler.core_carrier.items import (
    BaseCarrierItem,
    VesselItem,
    ContainerStatusItem,
    LocationItem,
    ContainerItem,
    MblItem,
    DebugItem,
)
from crawler.core_carrier.request_helpers import RequestOption
from crawler.core_carrier.rules import RuleManager, BaseRoutingRule


class SharedSpider(BaseCarrierSpider):
    name = None
    base_url = None

    def __init__(self, *args, **kwargs):
        super(SharedSpider, self).__init__(*args, **kwargs)

        bill_rules = [
            FirstTierRoutingRule(search_type=SHIPMENT_TYPE_MBL),
            VesselRoutingRule(),
            ContainerStatusRoutingRule(),
            ReleaseStatusRoutingRule(),
            RailInfoRoutingRule(),
        ]

        booking_rules = [
            FirstTierRoutingRule(search_type=SHIPMENT_TYPE_BOOKING),
            VesselRoutingRule(),
            ContainerStatusRoutingRule(),
            ReleaseStatusRoutingRule(),
            RailInfoRoutingRule(),
        ]

        if self.mbl_no:
            self._rule_manager = RuleManager(rules=bill_rules)
            self.search_no = self.mbl_no
        else:
            self._rule_manager = RuleManager(rules=booking_rules)
            self.search_no = self.booking_no

    def start(self):
        option = FirstTierRoutingRule.build_request_option(search_no=self.search_no, base_url=self.base_url)
        yield self._build_request_by(option=option)

    def parse(self, response):
        yield DebugItem(info={'meta': dict(response.meta)})

        routing_rule = self._rule_manager.get_rule_by_response(response=response)

        save_name = routing_rule.get_save_name(response=response)
        self._saver.save(to=save_name, text=response.text)

        for result in routing_rule.handle(response=response):
            if isinstance(result, BaseCarrierItem):
                yield result
            elif isinstance(result, RequestOption):
                yield self._build_request_by(option=result)
            else:
                raise RuntimeError()

    def _build_request_by(self, option: RequestOption):
        meta = {
            RuleManager.META_CARRIER_CORE_RULE_NAME: option.rule_name,
            **option.meta,
        }

        if option.method == RequestOption.METHOD_GET:
            return scrapy.Request(
                url=option.url,
                meta=meta,
            )
        elif option.method == RequestOption.METHOD_POST_FORM:
            return scrapy.FormRequest(
                url=option.url,
                formdata=option.form_data,
                meta=meta,
            )
        else:
            raise SuspiciousOperationError(msg=f'Unexpected request method: `{option.method}`')


class CarrierOneySpider(SharedSpider):
    name = 'carrier_oney'
    base_url = 'https://ecomm.one-line.com/ecom/CUP_HOM_3301GS.do'


class CarrierSmlmSpider(SharedSpider):
    name = 'carrier_smlm'
    base_url = 'https://esvc.smlines.com/smline/CUP_HOM_3301GS.do'


# -----------------------------------------------------------------------------------------------------------


class FirstTierRoutingRule(BaseRoutingRule):
    name = 'FIRST_TIER'
    f_cmd = '121'

    def __init__(self, search_type):
        # aim to build other routing_request
        self._search_type = search_type

    @classmethod
    def build_request_option(cls, search_no, base_url) -> RequestOption:
        time_stamp = build_timestamp()

        url = (
            f'{base_url}?_search=false&nd={time_stamp}&rows=10000&page=1&sidx=&sord=asc&'
            f'f_cmd={cls.f_cmd}&search_type=B&search_name={search_no}&cust_cd='
        )
        return RequestOption(
            method=RequestOption.METHOD_GET,
            rule_name=cls.name,
            url=url,
            meta={'base_url': base_url}
        )

    def get_save_name(self, response) -> str:
        return f'{self.name}.json'

    def handle(self, response):
        base_url = response.meta['base_url']
        response_dict = json.loads(response.text)

        if self._is_search_no_invalid(response_dict):
            raise CarrierInvalidSearchNoError(search_type=self._search_type)

        container_info_list = self._extract_container_info_list(response_dict=response_dict)
        booking_no = self._get_booking_no_from(container_list=container_info_list)
        mbl_no = self._get_mbl_no_from(container_list=container_info_list)

<<<<<<< HEAD
        if self._search_type == SHIPMENT_TYPE_MBL:
            yield MblItem(mbl_no=mbl_no)
        else:
            yield MblItem(booking_no=booking_no)
=======
        yield MblItem(mbl_no=mbl_no)
>>>>>>> becd20d6

        yield VesselRoutingRule.build_request_option(booking_no=booking_no, base_url=base_url)

        for container_info in container_info_list:
            container_no = container_info['container_no']

            yield ContainerItem(
                container_key=container_no,
                container_no=container_no,
            )

            yield ContainerStatusRoutingRule.build_request_option(
                container_no=container_no,
                booking_no=container_info['booking_no'],
                cooperation_no=container_info['cooperation_no'],
                base_url=base_url,
            )

            yield ReleaseStatusRoutingRule.build_request_option(
                container_no=container_no,
                booking_no=booking_no,
                base_url=base_url,
            )

            yield RailInfoRoutingRule.build_request_option(
                container_no=container_no,
                cooperation=container_info['cooperation_no'],
                base_url=base_url,
            )

    @staticmethod
    def _is_search_no_invalid(response_dict):
        return 'list' not in response_dict

    @staticmethod
    def _extract_container_info_list(response_dict) -> List:
        container_data_list = response_dict.get('list')
        if not container_data_list:
            raise CarrierResponseFormatError(reason=f'Can not find container_data: `{response_dict}`')

        container_info_list = []
        for container_data in container_data_list:
            mbl_no = container_data['blNo'].strip()
            container_no = container_data['cntrNo'].strip()
            booking_no = container_data['bkgNo'].strip()
            cooperation_no = container_data['copNo'].strip()

            container_info_list.append(
                {
                    'mbl_no': mbl_no,
                    'container_no': container_no,
                    'booking_no': booking_no,
                    'cooperation_no': cooperation_no,
                }
            )

        return container_info_list

    @staticmethod
    def _get_booking_no_from(container_list: List):
        booking_no_list = [container['booking_no'] for container in container_list]
        booking_no_set = set(booking_no_list)

        if len(booking_no_set) != 1:
            raise CarrierResponseFormatError(reason=f'All the booking_no are not the same: `{booking_no_set}`')

        return booking_no_list[0]

    @staticmethod
    def _get_mbl_no_from(container_list: List):
        mbl_no_list = [container['mbl_no'] for container in container_list]
        mbl_no_set = set(mbl_no_list)

        if len(mbl_no_set) != 1:
            raise CarrierResponseFormatError(reason=f'All the mbl_no are not the same: `{mbl_no_set}`')

        return mbl_no_list[0]


class VesselRoutingRule(BaseRoutingRule):
    name = 'VESSEL'
    f_cmd = '124'

    @classmethod
    def build_request_option(cls, booking_no, base_url) -> RequestOption:
        form_data = {
            'f_cmd': cls.f_cmd,
            'bkg_no': booking_no,
        }

        return RequestOption(
            method=RequestOption.METHOD_POST_FORM,
            rule_name=cls.name,
            url=base_url,
            form_data=form_data,
        )

    def get_save_name(self, response) -> str:
        return f'{self.name}.json'

    def handle(self, response):
        response_dict = json.loads(response.text)

        if self.__is_vessel_empty(response_dict=response_dict):
            yield VesselItem()
            return

        vessel_info_list = self._extract_vessel_info_list(response_dict=response_dict)
        for vessel_info in vessel_info_list:
            yield VesselItem(
                vessel_key=vessel_info['name'],
                vessel=vessel_info['name'],
                voyage=vessel_info['voyage'],
                pol=LocationItem(name=vessel_info['pol']),
                pod=LocationItem(name=vessel_info['pod']),
                etd=vessel_info['etd'],
                atd=vessel_info['atd'],
                eta=vessel_info['eta'],
                ata=vessel_info['ata'],
            )

    @staticmethod
    def __is_vessel_empty(response_dict) -> List:
        return 'list' not in response_dict

    @staticmethod
    def _extract_vessel_info_list(response_dict) -> List:
        vessel_data_list = response_dict['list']
        vessel_info_list = []
        for vessel_data in vessel_data_list:
            vessel_info_list.append(
                {
                    'name': vessel_data['vslEngNm'].strip(),
                    'voyage': vessel_data['skdVoyNo'].strip() + vessel_data['skdDirCd'].strip(),
                    'pol': vessel_data['polNm'].strip(),
                    'pod': vessel_data['podNm'].strip(),
                    'etd': vessel_data['etd'].strip() if vessel_data['etdFlag'] == 'C' else None,
                    'atd': vessel_data['etd'].strip() if vessel_data['etdFlag'] == 'A' else None,
                    'eta': vessel_data['eta'].strip() if vessel_data['etaFlag'] == 'C' else None,
                    'ata': vessel_data['eta'].strip() if vessel_data['etaFlag'] == 'A' else None,
                }
            )

        return vessel_info_list


class ContainerStatusRoutingRule(BaseRoutingRule):
    name = 'CONTAINER_STATUS'
    f_cmd = '125'

    @classmethod
    def build_request_option(cls, container_no, booking_no, cooperation_no, base_url) -> RequestOption:
        form_data = {
            'f_cmd': cls.f_cmd,
            'cntr_no': container_no,
            'bkg_no': booking_no,
            'cop_no': cooperation_no,
        }

        return RequestOption(
            method=RequestOption.METHOD_POST_FORM,
            rule_name=cls.name,
            url=base_url,
            form_data=form_data,
            meta={'container_key': container_no},
        )

    def get_save_name(self, response) -> str:
        container_key = response.meta['container_key']
        return f'{self.name}_{container_key}.json'

    def handle(self, response):
        container_key = response.meta['container_key']
        response_dict = json.loads(response.text)

        container_status_list = self._extract_container_status_list(response_dict=response_dict)

        for container_status in container_status_list:
            yield ContainerStatusItem(
                container_key=container_key,
                description=container_status['status'],
                local_date_time=container_status['local_time'],
                location=LocationItem(name=container_status['location']),
                est_or_actual=container_status['est_or_actual'],
            )

    @staticmethod
    def _extract_container_status_list(response_dict):
        if 'list' not in response_dict:
            return []

        container_status_data_list = response_dict['list']
        container_status_info_list = []
        for container_status_data in container_status_data_list:
            local_time = container_status_data['eventDt'].strip()
            if not local_time:
                # time is empty --> ignore this event
                continue

            status_with_br = container_status_data['statusNm'].strip()
            status = status_with_br.replace('<br>', ' ')

            container_status_info_list.append(
                {
                    'status': status,
                    'location': container_status_data['placeNm'].strip(),
                    'local_time': local_time,
                    'est_or_actual': container_status_data['actTpCd'].strip(),
                }
            )

        return container_status_info_list


class ReleaseStatusRoutingRule(BaseRoutingRule):
    name = 'RELEASE_STATUS'
    f_cmd = '126'

    @classmethod
    def build_request_option(cls, container_no, booking_no, base_url) -> RequestOption:
        form_data = {
            'f_cmd': cls.f_cmd,
            'cntr_no': container_no,
            'bkg_no': booking_no,
        }

        return RequestOption(
            method=RequestOption.METHOD_POST_FORM,
            rule_name=cls.name,
            url=base_url,
            form_data=form_data,
            meta={'container_key': container_no},
        )

    def get_save_name(self, response) -> str:
        container_key = response.meta['container_key']
        return f'{self.name}_{container_key}.json'

    def handle(self, response):
        container_key = response.meta['container_key']
        response_dict = json.loads(response.text)

        release_info = self._extract_release_info(response_dict=response_dict)

        yield MblItem(
            freight_date=release_info['freight_date'] or None,
            us_customs_date=release_info['us_customs_date'] or None,
            us_filing_date=release_info['us_filing_date'] or None,
            firms_code=release_info['firms_code'] or None,
        )

        yield ContainerItem(
            container_key=container_key,
            last_free_day=release_info['last_free_day'] or None,
        )

    @staticmethod
    def _extract_release_info(response_dict):
        if 'list' not in response_dict:
            return {
                'freight_date': None,
                'us_customs_date': None,
                'us_filing_date': None,
                'firms_code': None,
                'last_free_day': None,
            }

        release_data_list = response_dict['list']
        if len(release_data_list) != 1:
            raise CarrierResponseFormatError(reason=f'Release information format error: `{release_data_list}`')

        release_data = release_data_list[0]

        return {
            'freight_date': release_data['ocnFrtColDt'],
            'us_customs_date': release_data['cstmsClrDt'],
            'us_filing_date': release_data['impFilDt'],
            'firms_code': release_data['delFirmsCode'],
            'last_free_day': release_data['lastFreeDt'],
        }


class RailInfoRoutingRule(BaseRoutingRule):
    name = 'RAIL_INFORMATION'
    f_cmd = '127'

    @classmethod
    def build_request_option(cls, container_no, cooperation, base_url) -> RequestOption:
        form_data = {
            'f_cmd': cls.f_cmd,
            'cop_no': cooperation,
        }

        return RequestOption(
            method=RequestOption.METHOD_POST_FORM,
            rule_name=cls.name,
            url=base_url,
            form_data=form_data,
            meta={'container_key': container_no},
        )

    def get_save_name(self, response) -> str:
        container_key = response.meta['container_key']
        return f'{self.name}_{container_key}.json'

    def handle(self, response):
        container_key = response.meta['container_key']
        response_dict = json.loads(response.text)

        ready_for_pick_up = self._extract_ready_for_pick_up(response_dict=response_dict)

        yield ContainerItem(
            container_key=container_key,
            ready_for_pick_up=ready_for_pick_up or None,
        )

    @staticmethod
    def _extract_ready_for_pick_up(response_dict):
        if 'list' not in response_dict:
            return None

        rail_data_list = response_dict['list']
        if len(rail_data_list) >= 2:
            raise CarrierResponseFormatError(f'Rail information format error: `{rail_data_list}`')

        return rail_data_list[0]['pickUpAvail']


# -----------------------------------------------------------------------------------------------------------


def build_timestamp():
    return int(time.time() * 1000)<|MERGE_RESOLUTION|>--- conflicted
+++ resolved
@@ -6,16 +6,8 @@
 
 from crawler.core_carrier.base import SHIPMENT_TYPE_MBL, SHIPMENT_TYPE_BOOKING
 from crawler.core_carrier.base_spiders import BaseCarrierSpider
-<<<<<<< HEAD
 from crawler.core_carrier.exceptions import CarrierResponseFormatError, CarrierInvalidMblNoError, \
     SuspiciousOperationError, CarrierInvalidSearchNoError
-=======
-from crawler.core_carrier.exceptions import (
-    CarrierResponseFormatError,
-    CarrierInvalidMblNoError,
-    SuspiciousOperationError,
-)
->>>>>>> becd20d6
 from crawler.core_carrier.items import (
     BaseCarrierItem,
     VesselItem,
@@ -150,14 +142,10 @@
         booking_no = self._get_booking_no_from(container_list=container_info_list)
         mbl_no = self._get_mbl_no_from(container_list=container_info_list)
 
-<<<<<<< HEAD
         if self._search_type == SHIPMENT_TYPE_MBL:
             yield MblItem(mbl_no=mbl_no)
         else:
             yield MblItem(booking_no=booking_no)
-=======
-        yield MblItem(mbl_no=mbl_no)
->>>>>>> becd20d6
 
         yield VesselRoutingRule.build_request_option(booking_no=booking_no, base_url=base_url)
 
