--- conflicted
+++ resolved
@@ -3,10 +3,6 @@
 from typing import List
 
 import scrapy
-<<<<<<< HEAD
-from PIL import Image
-=======
->>>>>>> c772bbea
 from scrapy.selector import Selector
 from selenium.common.exceptions import TimeoutException
 from selenium.webdriver.common.by import By
