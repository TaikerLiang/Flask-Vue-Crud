import time
from typing import Dict, List

import scrapy
from scrapy import Selector
from selenium.common.exceptions import NoSuchElementException, TimeoutException
from selenium.webdriver.common.by import By
from selenium.webdriver.support import expected_conditions as EC
from selenium.webdriver.support.wait import WebDriverWait
from urllib3.exceptions import ReadTimeoutError

from crawler.core.base_new import (
    DUMMY_URL_DICT,
    RESULT_STATUS_ERROR,
    SEARCH_TYPE_BOOKING,
    SEARCH_TYPE_MBL,
)
from crawler.core.exceptions_new import SuspiciousOperationError, TimeOutError
from crawler.core.items_new import DataNotFoundItem, EndItem
from crawler.core.selenium import FirefoxContentGetter
from crawler.core.table import BaseTable, TableExtractor
from crawler.core_carrier.base_spiders_new import BaseMultiCarrierSpider
from crawler.core_carrier.items_new import (
    BaseCarrierItem,
    ContainerItem,
    ContainerStatusItem,
    DebugItem,
    LocationItem,
    MblItem,
    VesselItem,
)
from crawler.core_carrier.request_helpers_new import RequestOption
from crawler.core_carrier.rules import BaseRoutingRule, RuleManager
from crawler.extractors.selector_finder import (
    CssQueryExistMatchRule,
    find_selector_from,
)
from crawler.extractors.table_cell_extractors import (
    BaseTableCellExtractor,
    FirstTextTdExtractor,
)


class CarrierCosuSpider(BaseMultiCarrierSpider):
    name = "carrier_cosu_multi"

    def __init__(self, *args, **kwargs):
        super(CarrierCosuSpider, self).__init__(*args, **kwargs)

        bill_rules = [
            MainInfoRoutingRule(),
            NextRoundRoutingRule(),
        ]

        booking_rules = [
            BookingInfoRoutingRule(),
            NextRoundRoutingRule(),
        ]

        if self.search_type == SEARCH_TYPE_MBL:
            self._rule_manager = RuleManager(rules=bill_rules)
        elif self.search_type == SEARCH_TYPE_BOOKING:
            self._rule_manager = RuleManager(rules=booking_rules)

    def start(self):
        if self.search_type == SEARCH_TYPE_MBL:
            option = MainInfoRoutingRule.build_request_option(mbl_nos=self.search_nos, task_ids=self.task_ids)
            yield self._build_request_by(option=option)
        else:
            # option = BookingInfoRoutingRule.build_request_option(booking_nos=[self.booking_no], task_id=t_id)
            option = BookingInfoRoutingRule.build_request_option(booking_nos=self.search_nos, task_ids=self.task_ids)
            yield self._build_request_by(option=option)

    def parse(self, response):
        yield DebugItem(info={"meta": dict(response.meta)})

        routing_rule = self._rule_manager.get_rule_by_response(response=response)

        save_name = routing_rule.get_save_name(response=response)
        self._saver.save(to=save_name, text=response.text)

        for result in routing_rule.handle(response=response):
            if isinstance(result, (BaseCarrierItem, DataNotFoundItem, EndItem)):
                yield result
            elif isinstance(result, RequestOption):
                yield self._build_request_by(option=result)
            else:
                raise RuntimeError()

    def _build_request_by(self, option: RequestOption):
        meta = {RuleManager.META_CARRIER_CORE_RULE_NAME: option.rule_name, **option.meta}

        if option.method == RequestOption.METHOD_GET:
            return scrapy.Request(
                method=option.method,
                headers=option.headers,
                url=option.url,
                meta=meta,
                dont_filter=True,
            )
        else:
            zip_list = list(zip(meta["task_ids"], meta["search_nos"]))
            raise SuspiciousOperationError(
                task_id=meta["task_ids"][0],
                search_type=self.search_type,
                reason=f"Unexpected request method: `{option.method}`, on (task_id, search_no): {zip_list}",
            )


# ---------------------------------------------------------------------------------------------------------


class MainInfoRoutingRule(BaseRoutingRule):
    name = "MAIN_INFO"

    def __init__(self):
        pass

    @classmethod
    def build_request_option(cls, mbl_nos, task_ids) -> RequestOption:
        url = DUMMY_URL_DICT["eval_edi"]

        return RequestOption(
            method=RequestOption.METHOD_GET,
            rule_name=cls.name,
            url=url,
            meta={
                "search_nos": mbl_nos,
                "task_ids": task_ids,
            },
        )

    def get_save_name(self, response) -> str:
        return f"{self.name}.html"

    def handle(self, response):
        mbl_nos = response.meta["search_nos"]
        task_ids = response.meta["task_ids"]
        info_pack = {
            "task_id": task_ids[0],
            "search_no": mbl_nos[0],
            "search_type": SEARCH_TYPE_MBL,
        }

        content_getter = ContentGetter(is_headless=True)

        response_text = content_getter.search_and_return(info_pack=info_pack, is_booking=False)
        response_selector = scrapy.Selector(text=response_text)

        raw_booking_nos = response_selector.css("a.exitedBKNumber::text").getall()
        booking_nos = [raw_booking_no.strip() for raw_booking_no in raw_booking_nos]

        if self._is_mbl_no_invalid(response=response_selector) and not booking_nos:
            yield DataNotFoundItem(
                **info_pack,
                status=RESULT_STATUS_ERROR,
                detail="Data was not found",
            )
        elif not self._is_mbl_no_invalid(response=response_selector):
            item_extractor = ItemExtractor(task_id=task_ids[0])
            for item in item_extractor.extract(
                response=response_selector, content_getter=content_getter, search_type=SEARCH_TYPE_MBL
            ):
                yield item
        elif booking_nos:
            for booking_no in booking_nos:
                yield MblItem(task_id=task_ids[0], mbl_no=mbl_nos[0])
                for b_item in self._process_booking(
                    content_getter=content_getter, booking_no=booking_no, info_pack=info_pack
                ):
                    yield b_item

        yield EndItem(task_id=task_ids[0])
        yield NextRoundRoutingRule.build_request_option(
            search_type=SEARCH_TYPE_MBL,
            search_nos=mbl_nos,
            task_ids=task_ids,
        )

        content_getter.close()

    def _is_mbl_no_invalid(self, response: Selector) -> bool:
        return (
            bool(response.css("div.noFoundTips"))
            or response.css("div.ivu-form-item-error-tip::text").get() == "Invalid B/L number"
        )

    def _process_booking(self, content_getter, booking_no: str, info_pack: Dict):
        item_extractor = ItemExtractor(task_id=info_pack["task_id"])
        response_text = content_getter.search_and_return(search_no=booking_no, is_booking=True)
        response_selector = scrapy.Selector(text=response_text)
        if self._is_booking_no_invalid(response=response_selector):
            yield DataNotFoundItem(
                **info_pack,
                status=RESULT_STATUS_ERROR,
                detail="Data was not found",
            )
            return

        for item in item_extractor.extract(
            response=response_selector,
            content_getter=content_getter,
            search_type=SEARCH_TYPE_BOOKING,
        ):
            yield item

    def _is_booking_no_invalid(self, response: Selector) -> bool:
        return (
            bool(response.css("div.noFoundTips"))
            or response.css("div.ivu-form-item-error-tip::text").get() == "Booking number is error"
        )


# ---------------------------------------------------------------------------------------------------------


class BookingInfoRoutingRule(BaseRoutingRule):
    name = "BOOKING_INFO"

    @classmethod
    def build_request_option(cls, task_ids: str, booking_nos: str) -> RequestOption:
        url = DUMMY_URL_DICT["eval_edi"]

        return RequestOption(
            method=RequestOption.METHOD_GET,
            rule_name=cls.name,
            url=url,
            meta={
                "search_nos": booking_nos,
                "task_ids": task_ids,
            },
        )

    def get_save_name(self, response) -> str:
        return f"{self.name}.html"

    def handle(self, response):
        task_ids = response.meta["task_ids"]
        booking_nos = response.meta["search_nos"]
        info_pack = {
            "task_id": task_ids[0],
            "search_no": booking_nos[0],
            "search_type": SEARCH_TYPE_BOOKING,
        }

        content_getter = ContentGetter(is_headless=True)

        response_text = content_getter.search_and_return(info_pack=info_pack, is_booking=True)
        response_selector = scrapy.Selector(text=response_text)

        if self._is_booking_no_invalid(response=response_selector):
            yield DataNotFoundItem(
                **info_pack,
                status=RESULT_STATUS_ERROR,
                detail="Data was not found",
            )
        else:
            item_extractor = ItemExtractor(task_id=task_ids[0])
            for item in item_extractor.extract(
                response=response_selector,
                content_getter=content_getter,
                search_type=SEARCH_TYPE_BOOKING,
            ):
                yield item

        yield EndItem(task_id=task_ids[0])
        yield NextRoundRoutingRule.build_request_option(
            search_type=SEARCH_TYPE_BOOKING,
            search_nos=booking_nos,
            task_ids=task_ids,
        )

        content_getter.close()

    def _is_booking_no_invalid(self, response: Selector) -> bool:
        return (
            bool(response.css("div.noFoundTips"))
            or response.css("div.ivu-form-item-error-tip::text").get() == "Booking number is error"
        )


# ---------------------------------------------------------------------------------------------------------


class ItemExtractor:
    def __init__(self, task_id):
        self.task_id = task_id

    def extract(self, response: scrapy.Selector, content_getter, search_type):
        mbl_item = self._make_main_item(response=response, search_type=search_type, task_id=self.task_id)
        vessel_items = self._make_vessel_items(response=response, task_id=self.task_id)
        container_items = self._make_container_items(response=response, task_id=self.task_id)

        for item in vessel_items + [mbl_item]:
            yield item

        content_getter.go_container_info_page()
        content_getter.scroll_to_bottom_of_page()
        button_table = content_getter.get_container_status_buttons()
        container_items = [dict(c) for c in {tuple(d.items()) for d in container_items}]
        for c_i, c_item in enumerate(container_items):
            try:
                response_text = content_getter.click_railway_button(c_i)
                response_selector = scrapy.Selector(text=response_text)
                railway = self._extract_railway_info(response=response_selector)
            except NoSuchElementException:
                railway = None

            if mbl_item["pod"]["firms_code"]:
                terminal = mbl_item["pod"]["firms_code"]
            else:
                terminal = mbl_item["pod"]["name"]

            yield ContainerItem(**c_item, terminal=LocationItem(name=terminal), railway=railway)

            response_text = content_getter.click_container_status_button(
                button_table=button_table, container_no=c_item["container_no"]
            )
            response_selector = scrapy.Selector(text=response_text)

            container_status_items = self._make_container_status_items(
                task_id=self.task_id,
                container_no=c_item["container_no"],
                response=response_selector,
            )

            for item in container_status_items:
                yield item

    def _make_main_item(self, response: scrapy.Selector, search_type, task_id) -> BaseCarrierItem:
        mbl_data = self._extract_main_info(response=response)
        mbl_item = MblItem(
            task_id=task_id,
            vessel=mbl_data.get("vessel", None),
            voyage=mbl_data.get("voyage", None),
            por=LocationItem(name=mbl_data.get("por_name", None)),
            pol=LocationItem(name=mbl_data.get("pol_name", None)),
            pod=LocationItem(
                name=mbl_data.get("pod_name", None),
                firms_code=mbl_data.get("pod_firms_code", None),
            ),
            final_dest=LocationItem(
                name=mbl_data.get("final_dest_name", None),
                firms_code=mbl_data.get("final_dest_firms_code", None),
            ),
            place_of_deliv=LocationItem(
                name=mbl_data.get("final_dest_name", None),
                firms_code=mbl_data.get("final_dest_firms_code", None),
            ),
            etd=mbl_data.get("etd", None),
            atd=mbl_data.get("atd", None),
            eta=mbl_data.get("eta", None),
            ata=mbl_data.get("ata", None),
            deliv_eta=mbl_data.get("pick_up_eta", None),
            bl_type=mbl_data.get("bl_type", None),
            cargo_cutoff_date=mbl_data.get("cargo_cutoff", None),
            surrendered_status=mbl_data.get("surrendered_status", None),
            # trans_eta=data.get('trans_eta', None),
            # container_quantity=data.get('container_quantity', None),
        )
        if mbl_data["mbl_no"] and search_type == SEARCH_TYPE_MBL:
            mbl_item["mbl_no"] = mbl_data["mbl_no"]
        elif search_type == SEARCH_TYPE_BOOKING:
            mbl_item["booking_no"] = mbl_data["booking_no"]

        return mbl_item

    def _extract_main_info(self, response: scrapy.Selector) -> Dict:
        table_like_div = response.css("div.ivu-c-detailPart")[0]  # 0 for booking info bookmark, 1 for print bookmark
        table_locator = MainInfoTableLocator()
        table_locator.parse(table=table_like_div)
        table_extractor = TableExtractor(table_locator=table_locator)

        vessel_voyage = table_extractor.extract_cell(left="Vessel / Voyage")
        raw_vessel, raw_voyage = vessel_voyage.split("/")
        vessel, voyage = raw_vessel.strip(), raw_voyage.strip()

        raw_booking_no = table_extractor.extract_cell(left="Booking Number")
        booking_no = raw_booking_no.split(" ")[0]

        if table_extractor.has_header(left="POD Firms Code"):
            pod_firms_code = table_extractor.extract_cell(left="POD Firms Code")
        else:
            pod_firms_code = None

        if table_extractor.has_header(left="Final Destination Firms Code"):
            final_dest_firms_code = table_extractor.extract_cell(left="Final Destination Firms Code")
        else:
            final_dest_firms_code = None

        if table_extractor.has_header(left="BL Surrendered Status"):
            surrendered_status = table_extractor.extract_cell(left="BL Surrendered Status")
        else:
            surrendered_status = None

        if table_extractor.has_header(left="B/L Type"):
            bl_type = table_extractor.extract_cell(left="B/L Type")
        else:
            bl_type = None

        data = {
            "mbl_no": table_extractor.extract_cell(left="Bill of Lading Number"),
            "booking_no": booking_no,
            "por_name": table_extractor.extract_cell(left="Place of Receipt"),
            "pol_name": table_extractor.extract_cell(left="POL"),
            "pod_name": table_extractor.extract_cell(left="POD"),
            "final_dest_name": table_extractor.extract_cell(left="Final Destination"),
            "vessel": vessel,
            "voyage": voyage or None,
            "bl_type": bl_type,
            "pick_up_eta": table_extractor.extract_cell(left="ETA at Place of Delivery"),
            "cargo_cutoff": table_extractor.extract_cell(left="Cargo Cutoff"),
            "pod_firms_code": pod_firms_code,
            "final_dest_firms_code": final_dest_firms_code,
            "surrendered_status": surrendered_status,
        }

        vessel_schedule_div = response.css("div.ivu-steps-horizontal")
        xtd_div = vessel_schedule_div.css("div.ivu-steps-item-pol")
        xta_div = vessel_schedule_div.css("div.ivu-steps-item-pod")

        xtd_key = xtd_div.css("div.ivu-steps-name::text").get().strip()
        xtd_time = xtd_div.css("div.ivu-steps-date::text").get().strip()

        if xtd_key == "ATD":
            data["atd"] = xtd_time
            data["etd"] = None
        else:
            data["atd"] = None
            data["etd"] = xtd_time

        xta_key = xta_div.css("div.ivu-steps-name::text").get().strip()
        xta_time = xta_div.css("div.ivu-steps-date::text").get()

        # xta_time might be None
        if xta_time:
            xta_time.strip()

        if xta_key == "ATA":
            data["ata"] = xta_time
            data["eta"] = None
        else:
            data["ata"] = None
            data["eta"] = xta_time

        return data

    def _make_vessel_items(self, response: scrapy.Selector, task_id) -> List[BaseCarrierItem]:
        vessel_data = self._extract_schedule_detail_info(response=response)
        vessels = []
        for vessel in vessel_data:
            vessels.append(
                VesselItem(
                    task_id=task_id,
                    vessel_key=vessel["vessel"],
                    vessel=vessel["vessel"],
                    voyage=vessel["voyage"],
                    pol=LocationItem(name=vessel["pol"]),
                    pod=LocationItem(name=vessel["pod"]),
                    etd=vessel["etd"],
                    eta=vessel["eta"],
                    atd=vessel["atd"],
                    ata=vessel["ata"],
                )
            )
        return vessels

    def _extract_schedule_detail_info(self, response: scrapy.Selector) -> List:
        # 0 for booking info bookmark, 1 for print bookmark
        table_like_div = response.css("div.cargoTrackingSailing div.ivu-table")[0]
        table_locator = VesselContainerTableLocator()
        table_locator.parse(table=table_like_div)
        table_extractor = TableExtractor(table_locator=table_locator)

        vessels = []
        for left in table_locator.iter_left_header():
            service_voyage = table_extractor.extract_cell(
                top="Service / Voyage", left=left, extractor=LabelContentTableCellExtractor()
            )

            departure_date = table_extractor.extract_cell(
                top="Departure Date", left=left, extractor=LabelContentTableCellExtractor()
            )

            arrive_date = table_extractor.extract_cell(
                top="Arrival Date", left=left, extractor=LabelContentTableCellExtractor()
            )

            vessels.append(
                {
                    "vessel_key": table_extractor.extract_cell(
                        top="Vessel", left=left, extractor=FirstTextTdExtractor(css_query="a::text")
                    ),
                    "vessel": table_extractor.extract_cell(
                        top="Vessel", left=left, extractor=FirstTextTdExtractor(css_query="a::text")
                    ),
                    "voyage": service_voyage["Voyage"],
                    "pol": table_extractor.extract_cell(
                        top="POL", left=left, extractor=FirstTextTdExtractor(css_query="span::text")
                    ),
                    "pod": table_extractor.extract_cell(
                        top="POD", left=left, extractor=FirstTextTdExtractor(css_query="span::text")
                    ),
                    "etd": departure_date["expected"],
                    "atd": departure_date["actual"],
                    "eta": arrive_date["expected"],
                    "ata": arrive_date["actual"],
                }
            )

        return vessels

    def _make_container_items(self, response: scrapy.Selector, task_id) -> List[BaseCarrierItem]:
        container_infos = self._extract_container_infos(response=response)

        container_items = []
        for container_info in container_infos:
            container_items.append(
                ContainerItem(
                    task_id=task_id,
                    container_key=container_info["container_key"],
                    container_no=container_info["container_no"],
                    last_free_day=container_info["last_free_day"],
                    rail_last_free_day=container_info["rail_last_free_day"],
                    depot_last_free_day=container_info["depot_last_free_day"],
                )
            )
        return container_items

    def _extract_container_infos(self, response: scrapy.Selector):
        table_like_div = response.css("div.movingList")[0]  # 0 for booking info bookmark, 1 for print bookmark
        table_locator = VesselContainerTableLocator()
        table_locator.parse(table=table_like_div)
        table_extractor = TableExtractor(table_locator=table_locator)
        container_infos = []

        for left in table_locator.iter_left_header():
            container_no = table_extractor.extract_cell(
                top="Container No.", left=left, extractor=OnlyContentTableCellExtractor()
            )[
                0
            ]  # 0 container_no, 1 container_spec
            lfd_related = {}
            if table_extractor.has_header(top="LFD"):
                lfd_related = table_extractor.extract_cell(
                    top="LFD", left=left, extractor=LabelContentTableCellExtractor()
                )

            container_infos.append(
                {
                    "container_key": get_container_key(container_no=container_no),
                    "container_no": container_no,
                    "last_free_day": lfd_related.get("LFD", None),
                    "rail_last_free_day": lfd_related.get("Rail LFD", None),
                    "depot_last_free_day": lfd_related.get("Depot LFD", None),
                }
            )

        return container_infos

    def _extract_railway_info(self, response: scrapy.Selector):
        pop_up_divs = response.css("div.ivu-poptip-content")
        rule = CssQueryExistMatchRule(css_query="p.poptip-title-up")
        railway_div = find_selector_from(selectors=pop_up_divs, rule=rule)
        return railway_div.xpath(".//table/tbody/tr[1]/td[5]/div/span/text()").get().strip()

    def _make_container_status_items(
        self, task_id: str, container_no: str, response: scrapy.Selector
    ) -> List[BaseCarrierItem]:
        container_status_infos = self._extract_container_status_infos(response=response)

        container_status_items = []
        for container_status_info in container_status_infos:
            container_status_items.append(
                ContainerStatusItem(
                    task_id=task_id,
                    container_key=get_container_key(container_no),
                    description=container_status_info["description"],
                    local_date_time=container_status_info["local_date_time"],
                    location=LocationItem(name=container_status_info["location"]),
                    transport=container_status_info["transport"],
                )
            )

        return container_status_items

    def _extract_container_status_infos(self, response: scrapy.Selector):
        pop_up_divs = response.css("div.ivu-poptip-content")
        rule = CssQueryExistMatchRule(css_query="p.poptip-title-up")
        container_status_div = find_selector_from(selectors=pop_up_divs, rule=rule)

        table_like_div = container_status_div.css("div.ivu-table")
        table_locator = VesselContainerTableLocator()
        table_locator.parse(table=table_like_div)
        table_extractor = TableExtractor(table_locator=table_locator)

        container_status_infos = []
        for left in table_locator.iter_left_header():
            multi_status = table_extractor.extract_cell(
                top="Latest Status", left=left, extractor=OnlyContentTableCellExtractor()
            )  # 0 description, 1 time, 2 transport

            container_status_infos.append(
                {
                    "description": multi_status[0],
                    "local_date_time": multi_status[1],
                    "transport": multi_status[2],
                    "location": table_extractor.extract_cell(
                        top="Location", left=left, extractor=JoinAllWithSpaceTableCellExtractor()
                    ),
                }
            )

        return container_status_infos


class NextRoundRoutingRule(BaseRoutingRule):
    @classmethod
    def build_request_option(cls, search_type: str, search_nos: List, task_ids: List) -> RequestOption:
        return RequestOption(
            rule_name=cls.name,
            method=RequestOption.METHOD_GET,
            url=DUMMY_URL_DICT["eval_edi"],
            meta={
                "search_nos": search_nos,
                "task_ids": task_ids,
                "search_type": search_type,
            },
        )

    def handle(self, response):
        task_ids = response.meta["task_ids"]
        search_nos = response.meta["search_nos"]
        search_type = response.meta["search_type"]

        if len(search_nos) == 1 and len(task_ids) == 1:
            return

        task_ids = task_ids[1:]
        search_nos = search_nos[1:]

        if search_type == SEARCH_TYPE_MBL:
            yield MainInfoRoutingRule.build_request_option(mbl_nos=search_nos, task_ids=task_ids)
        else:
            yield BookingInfoRoutingRule.build_request_option(booking_nos=search_nos, task_ids=task_ids)


class MainInfoTableLocator(BaseTable):
    def parse(self, table: Selector):
        label_cells = table.css("div.label p.tebleCell")
        content_cells = table.css("div.content p.tebleCell")

        for label_cell, content_cell in zip(label_cells, content_cells):
            raw_label_texts = label_cell.css("::text").getall()
            label_with_colon = "".join([raw_label_t.strip() for raw_label_t in raw_label_texts])
            label = label_with_colon[:-1]  # delete colon

            raw_content_texts = content_cell.css("::text").getall()
            content = "".join([raw_content_t.strip() for raw_content_t in raw_content_texts])

            data_td = Selector(text=f"<td>{content}</td>")

            self._left_header_set.add(label)
            td_dict = self._td_map.setdefault(0, {})
            td_dict[label] = data_td


class VesselContainerTableLocator(BaseTable):
    def parse(self, table: Selector):
        ths = table.css("div.ivu-table-header th")
        ths_span_text = [th.css("span::text").get() for th in ths]
        trs = table.css("tr.ivu-table-row")

        for index, tr in enumerate(trs):
            tds = tr.css("td")
            self._left_header_set.add(index)
            for th_span_text, td in zip(ths_span_text, tds):
                self._td_map.setdefault(th_span_text, [])
                self._td_map[th_span_text].append(td)


class LabelContentTableCellExtractor(BaseTableCellExtractor):
    def extract(self, cell: Selector):
        result = {}
        info_items = cell.css("p.infoItem")

        for info_item in info_items:
            label_with_colon = info_item.css("span.label::text").get().strip()
            label = label_with_colon[:-1]

            raw_content = info_item.css("span.content::text").get()
            content = raw_content.strip() if raw_content else raw_content

            result[label] = content

        return result


class JoinAllWithSpaceTableCellExtractor(BaseTableCellExtractor):
    def extract(self, cell: Selector):
        all_texts = cell.css("::text").getall()
        result_text = " ".join([text.strip() for text in all_texts]).strip()

        return result_text


class OnlyContentTableCellExtractor(BaseTableCellExtractor):
    def extract(self, cell: Selector):
        results = []
        info_items = cell.css("p.infoItem")

        for info_item in info_items:
            raw_content = info_item.css("span.content::text").get()
            content = raw_content.strip() if raw_content else raw_content
            results.append(content)

        return results


# ---------------------------------------------------------------------------------------------------------


class ContentGetter(FirefoxContentGetter):
    def __init__(self, is_headless):
        super().__init__(service_log_path="/dev/null", is_headless=is_headless)
        self._driver.get("https://elines.coscoshipping.com/ebusiness/cargoTracking")

    def search_and_return(self, info_pack: Dict, is_booking: bool = True):
        if self._is_first:
            self._is_first = False
            self._handle_cookie(info_pack=info_pack)

        if is_booking:
            trackingType = "BOOKING"
        else:
            trackingType = "BILLOFLADING"

        self._driver.get(
            f"https://elines.coscoshipping.com/ebusiness/cargoTracking?trackingType={trackingType}&number={info_pack['search_no']}"
        )

        try:
            time.sleep(10)
            self.scroll_to_bottom_of_page()
            return self._driver.page_source
        except TimeoutException:
            raise TimeOutError(**info_pack, reason="Timeout during search_and_return()")

    def get_container_status_buttons(self):
        button_table = {}
        container_rows = self._driver.find_elements_by_css_selector(
            "div[class='containerSearchBody'] tbody[class='ivu-table-tbody'] tr"
        )
        for row in container_rows:
            contents = row.find_elements(By.CSS_SELECTOR, "span[class='content']")
            button = row.find_elements(By.CSS_SELECTOR, "i[class='ivu-icon ivu-icon-ios-information']")[0]
            button_table[str(contents[0].text)] = button

        return button_table

<<<<<<< HEAD
=======
    def click_container_status_button(self, button_table: Dict, container_no: str):
        button = button_table[container_no]
        button.click()
        time.sleep(8)
        res = self._driver.page_source
        self._driver.find_element_by_css_selector("i.poptip-close").click()
        time.sleep(1)
        return res

>>>>>>> a89e54e2
    def go_container_info_page(self):
        container_info_tab = self._driver.find_elements_by_css_selector("div[class='ivu-tabs-tab']")

        container_info_tab[0].click()
        time.sleep(3)

    def click_railway_button(self, idx: int):
        railway_button = self._driver.find_element_by_css_selector(
            f"div.containerSearchBody tr:nth-child({idx + 1}) > td:nth-child(6) span"
        )

        railway_button.click()
        time.sleep(5)
        return self._driver.page_source

    def click_container_status_button(self, button_table: Dict, container_no: str):
        button = button_table[container_no]
        button.click()
        time.sleep(8)

        return self._driver.page_source

    def _handle_cookie(self, info_pack: Dict):
        try:
            accept_btn = WebDriverWait(self._driver, 10).until(
                EC.element_to_be_clickable((By.CSS_SELECTOR, "button[class='ivu-btn ivu-btn-primary ivu-btn-large']"))
            )
        except (TimeoutException, ReadTimeoutError):
            raise TimeOutError(**info_pack, reason="Timeout during _handle_cookie()")

        # accept cookie
        time.sleep(1)
        accept_btn.click()
        time.sleep(1)


def get_container_key(container_no: str):
    container_key = container_no[:10]

    # if len(container_key) != 10:
    #     raise CarrierResponseFormatError(f'Invalid container_no `{container_no}`')

    return container_key<|MERGE_RESOLUTION|>--- conflicted
+++ resolved
@@ -758,40 +758,31 @@
 
         return button_table
 
-<<<<<<< HEAD
-=======
+    def go_container_info_page(self):
+        container_info_tab = self._driver.find_elements_by_css_selector("div[class='ivu-tabs-tab']")
+
+        container_info_tab[0].click()
+        time.sleep(3)
+
+    def click_railway_button(self, idx: int):
+        railway_button = self._driver.find_element_by_css_selector(
+            f"div.containerSearchBody tr:nth-child({idx + 1}) > td:nth-child(6) span"
+        )
+
+        railway_button.click()
+        time.sleep(5)
+        return self._driver.page_source
+
     def click_container_status_button(self, button_table: Dict, container_no: str):
         button = button_table[container_no]
         button.click()
         time.sleep(8)
+
         res = self._driver.page_source
         self._driver.find_element_by_css_selector("i.poptip-close").click()
         time.sleep(1)
         return res
 
->>>>>>> a89e54e2
-    def go_container_info_page(self):
-        container_info_tab = self._driver.find_elements_by_css_selector("div[class='ivu-tabs-tab']")
-
-        container_info_tab[0].click()
-        time.sleep(3)
-
-    def click_railway_button(self, idx: int):
-        railway_button = self._driver.find_element_by_css_selector(
-            f"div.containerSearchBody tr:nth-child({idx + 1}) > td:nth-child(6) span"
-        )
-
-        railway_button.click()
-        time.sleep(5)
-        return self._driver.page_source
-
-    def click_container_status_button(self, button_table: Dict, container_no: str):
-        button = button_table[container_no]
-        button.click()
-        time.sleep(8)
-
-        return self._driver.page_source
-
     def _handle_cookie(self, info_pack: Dict):
         try:
             accept_btn = WebDriverWait(self._driver, 10).until(
